--- conflicted
+++ resolved
@@ -1,9 +1,6 @@
-<<<<<<< HEAD
+
 const ADDRESSES = require('../helper/coreAssets.json')
-const sdk = require("@defillama/sdk");
 
-=======
->>>>>>> 23c7f593
 const config = {
   ethereum: {
     userManager: "0x49c910Ba694789B58F53BFF80633f90B8631c195",
@@ -12,11 +9,7 @@
   },
   arbitrum: {
     userManager: "0xb71F3D4342AaE0b8D531E14D2CF2F45d6e458A5F",
-<<<<<<< HEAD
-    DAI: ADDRESSES.ethereum.DAI,
-=======
     DAI: "0xda10009cbd5d07dd0cecc66161fc93d7c9000da1",
->>>>>>> 23c7f593
     uDAI: "0x954F20DF58347b71bbC10c94827bE9EbC8706887",
   },
   optimism: {
