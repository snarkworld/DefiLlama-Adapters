--- conflicted
+++ resolved
@@ -275,10 +275,7 @@
   const result = await axios.get('https://quotation-api-cdn.dunamu.com/v1/forex/recent?codes=FRX.KRWUSD');
   const currency = result.data[0].basePrice;
 
-<<<<<<< HEAD
   const web3 = new Web3(process.env.ETHEREUM_RPC);
-=======
->>>>>>> b3541458
   const priceOracleContract = new web3.eth.Contract(PriceOracleAbi, PriceOracleAddress.ethereum);
   const { 0 : symbols, 1 : prices} = await priceOracleContract.methods.getPrices().call();
   
