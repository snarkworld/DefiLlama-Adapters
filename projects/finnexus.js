--- conflicted
+++ resolved
@@ -22,6 +22,7 @@
 
 async function fetch() {
 
+
     let ethUsdcPool = '0x120f18f5b8edcaa3c083f9464c57c11d81a9e549';
     let ethFnxPool = '0xfdf252995da6d6c54c03fc993e7aa6b593a57b8d';
 
@@ -43,19 +44,7 @@
         console.log(e);
     }
 
-<<<<<<< HEAD
     try {
-
-=======
-    let ethUsdcTotal = await getEthTotalCollateral(abis.abis.fnxOracle,ethUsdcPool);
-    let ethFnxTotal = await getEthTotalCollateral(abis.abis.fnxOracle,ethFnxPool);
-  //  let wanFnxTotal = await getWanTotalCollateral(abis.abis.fnxOracle,wanFnxPool);
-    wanFnxTotal = 0;
-    
-    ethUsdcTotal = new BN(ethUsdcTotal).div(new BN(10 ** 26)).toFixed(2);
-    ethFnxTotal = new BN(ethFnxTotal).div(new BN(10 ** 26)).toFixed(2);
-    wanFnxTotal = new BN(wanFnxTotal).div(new BN(10 ** 26)).toFixed(2);
->>>>>>> 29981488
 
         let wanFnxTotal = await getWanTotalCollateral(abis.abis.fnxOracle,wanFnxPool);
         let wanUsdcTotal = await getWanTotalCollateral(abis.abis.fnxOracle,wanUsdcPool);
@@ -75,6 +64,8 @@
 
 }
 
+}
+
 
 module.exports = {
   fetch
