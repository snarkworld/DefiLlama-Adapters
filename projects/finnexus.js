var Web3 = require('web3');
const env = require('dotenv').config()
const web3 = new Web3(new Web3.providers.HttpProvider(`https://mainnet.infura.io/v3/${env.parsed.INFURA_KEY}`));

const web3wan = new Web3(new Web3.providers.HttpProvider('https://gwan-ssl.wandevs.org:56891'));

const BN = require("bignumber.js");
const abis = require('./config/finnexus/abis.js');

async function getEthTotalCollateral(abi,contract) {
    var dacontract = new web3.eth.Contract(abi, contract)
    var totalCol = await dacontract.methods.getTotalCollateral().call();
    return totalCol;
}

async function getWanTotalCollateral(abi,contract) {
    var dacontract = new web3wan.eth.Contract(abi, contract)
    var totalCol = await dacontract.methods.getTotalCollateral().call();
    return totalCol;
}

async function fetch() {


    let ethUsdcPool = '0x120f18f5b8edcaa3c083f9464c57c11d81a9e549';
    let ethFnxPool = '0xfdf252995da6d6c54c03fc993e7aa6b593a57b8d';
    let ethFraxPool = '0xa2904fd151c9d9d634dfa8ecd856e6b9517f9785';

    let wanFnxPool = '0xae85f191698483d36ff9fb29b36fb12f67a0c253';
    let wanUsdcPool = '0xA6A12974196aB9dE7AA3f998e0D690F1A80A4c11';

    let tlv = 0;

    try {
        let ethUsdcTotal = await getEthTotalCollateral(abis.abis.fnxOracle,ethUsdcPool);
        let ethFnxTotal = await getEthTotalCollateral(abis.abis.fnxOracle,ethFnxPool);
        let ethFraxTotal = await getEthTotalCollateral(abis.abis.fnxOracle,ethFraxPool);

        ethUsdcTotal = new BN(ethUsdcTotal).div(new BN(10 ** 26)).toFixed(2);
        ethFnxTotal = new BN(ethFnxTotal).div(new BN(10 ** 26)).toFixed(2);
        ethFraxTotal = new BN(ethFraxTotal).div(new BN(10 ** 26)).toFixed(2);

        //console.log(ethUsdcTotal,ethFnxTotal,ethFraxTotal);

        tlv = parseFloat(ethUsdcTotal) + parseFloat(ethFnxTotal) + parseFloat(ethFraxTotal);

    }  catch (e) {
        console.log(e);
    }

    try {

        let wanFnxTotal = await getWanTotalCollateral(abis.abis.fnxOracle,wanFnxPool);
        let wanUsdcTotal = await getWanTotalCollateral(abis.abis.fnxOracle,wanUsdcPool);

        wanFnxTotal = new BN(wanFnxTotal).div(new BN(10 ** 26)).toFixed(2);
        wanUsdcTotal = new BN(wanUsdcTotal).div(new BN(10 ** 26)).toFixed(2);

        //console.log(wanFnxTotal, wanUsdcTotal);
        tlv = tlv + parseFloat(wanFnxTotal) + parseFloat(wanUsdcTotal);

    } catch (e) {
       console.log(e);
    }

    //console.log(tlv.toFixed(2))
    return tlv.toFixed(2);
<<<<<<< HEAD
}
=======

}


>>>>>>> ca18c5f3


module.exports = {
  fetch
}


//fetch();<|MERGE_RESOLUTION|>--- conflicted
+++ resolved
@@ -65,19 +65,11 @@
 
     //console.log(tlv.toFixed(2))
     return tlv.toFixed(2);
-<<<<<<< HEAD
-}
-=======
 
 }
-
-
->>>>>>> ca18c5f3
-
 
 module.exports = {
   fetch
 }
 
-
 //fetch();