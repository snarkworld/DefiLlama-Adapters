--- conflicted
+++ resolved
@@ -1,74 +1,6 @@
-<<<<<<< HEAD
-const { sumTokensExport, } = require('../helper/unwrapLPs')
-=======
-const { sumTokens, } = require('../helper/unwrapLPs')
->>>>>>> 7f8f3ec4
-
-const DAI = '0x8f3Cf7ad23Cd3CaDbD9735AFf958023239c6A063'
-
-const oldDaoContract = '0xb05d0da5253e77a8ad37232e8235c712e10edee8'
-const daoContract = '0xb8dc6634b7ac8ad3ae352ab92de51349e7b5e71c'
-
-<<<<<<< HEAD
-=======
-async function polygon_tvl(timestamp, ethBlock, { polygon: block }) {
-  const daoTokens = [DAI,].map(token => [
-    [token, oldDaoContract,],
-    [token, daoContract,],
-  ]).flat()
-
-  const balances = {}
-  const transformPolygonAddress = addr => `${chain}:${addr}`
-  await sumTokens(
-    balances,
-    daoTokens,
-    block,
-    chain,
-    transformPolygonAddress
-  )
-  return balances
-}
-
-async function polygon_treasury(timestamp, ethBlock, { polygon: block }) {
-
-  const DRAGON_QUICK = '0xf28164a485b0b2c90639e47b0f377b4a438a16b1'
-  const CUBO_TOKEN = '0x381d168DE3991c7413d46e3459b48A5221E3dfE4'
-  const MOO_CRV_TriCrypto = '0x5A0801BAd20B6c62d86C566ca90688A6b9ea1d3f'
-  const MOO_AM3CRV = '0xAA7C2879DaF8034722A0977f13c343aF0883E92e'
-  const AM3CRV = '0xe7a24ef0c5e95ffb0f6684b813a78f2a3ad7d171'
-  const CRV_TriCrypto = '0xdad97f7713ae9437fa9249920ec8507e5fbb23d'
-
-  const UnwrapTokenMapping = [
-    { from: MOO_AM3CRV, unwrapTo: AM3CRV },
-    { from: AM3CRV, unwrapTo: AM3CRV },
-    { from: MOO_CRV_TriCrypto, unwrapTo: CRV_TriCrypto },
-    { from: CRV_TriCrypto, unwrapTo: CRV_TriCrypto },
-  ].reduce((mapping, { from, unwrapTo }) => {
-    mapping[`${chain}:${from}`] = { type: 'crv', unwrapTo, }
-    return mapping
-  }, {})
-
-  const treasuryTokens = [DAI, DRAGON_QUICK, CUBO_TOKEN, MOO_CRV_TriCrypto, MOO_AM3CRV,].map(token => [token, treasuryAddress,])
-
-  const balances = {}
-  const transformPolygonAddress = addr => `${chain}:${addr}`
-  return sumTokens(
-    balances,
-    treasuryTokens,
-    block,
-    chain,
-    transformPolygonAddress
-  )
-
-}
-
->>>>>>> 7f8f3ec4
 module.exports = {
   polygon: {
-    tvl: sumTokensExport({
-      owners: [oldDaoContract, daoContract,],
-      tokens: [DAI],
-    }),
+    tvl: () => 0,
   },
   methodology: `TVL on polygon is sum of all collateralTokens (dai only atm) provided to mint nodes`,
 }