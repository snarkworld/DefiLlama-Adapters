--- conflicted
+++ resolved
@@ -1,7 +1,6 @@
 const { getLogs, getAddress } = require("../helper/cache/getLogs");
 const { sumTokens2 } = require("../helper/unwrapLPs");
 
-<<<<<<< HEAD
 async function tvl(_, _b, _cb, { api, }) {
   const { factory, fromBlock } = config[api.chain]
   const logs = await getLogs({
@@ -34,47 +33,4 @@
 
 Object.keys(config).forEach(chain => {
   module.exports[chain] = { tvl }
-})
-=======
-async function polygonTvl(_, _b, _cb, { api }) {
-  const logs = await getLogs({
-    api,
-    target: "0xcAB2E5Ba8b3A8d8Bf8B50F0eec12884D0255fB4A",
-    topics: [
-      "0x68ff1cfcdcf76864161555fc0de1878d8f83ec6949bf351df74d8a4a1a2679ab",
-    ],
-    fromBlock: 39476334,
-  });
-  const ownerTokens = logs.map((i) => {
-    const token0 = getAddress(i.data.slice(64, 64 * 2 + 2));
-    const token1 = getAddress(i.data.slice(64 * 2, 64 * 3 + 2));
-    const pool = getAddress(i.data.slice(64 * 3, 64 * 4 + 2));
-    return [[token0, token1], pool];
-  });
-
-  return sumTokens2({ api, ownerTokens });
-}
-async function etehreumTvl(_, _b, _cb, { api }) {
-  const logs = await getLogs({
-    api,
-    target: "0xcf0aca5c5b7e1bF63514D362243b6c50d5761FE8",
-    topics: [
-      "0x68ff1cfcdcf76864161555fc0de1878d8f83ec6949bf351df74d8a4a1a2679ab",
-    ],
-    fromBlock: 16778723,
-  });
-  const ownerTokens = logs.map((i) => {
-    const token0 = getAddress(i.topics[2]);
-    const token1 = getAddress(i.topics[3]);
-    const pool = getAddress(i.data);
-    return [[token0, token1], pool];
-  });
-
-  return sumTokens2({ api, ownerTokens });
-}
-
-module.exports = {
-  polygon: { tvl: polygonTvl },
-  ethereum: { tvl: etehreumTvl },
-};
->>>>>>> f2101cbf
+})