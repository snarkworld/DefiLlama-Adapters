--- conflicted
+++ resolved
@@ -1,30 +1,9 @@
-<<<<<<< HEAD
-const ADDRESSES = require('../helper/coreAssets.json')
-const sdk = require("@defillama/sdk");
-const { getChainTransform } = require('../helper/portedTokens');
 const { staking } = require("../helper/staking");
 
-const insuranceFund = "0x8C29F6F7fc1999aB84b476952E986F974Acb3824"
-const clearingHouse = "0x5d9593586b4B5edBd23E7Eba8d88FD8F09D83EBd"
-const usdcXdai = ADDRESSES.xdai.USDC
-
-=======
-const { staking } = require("../helper/staking");
-
->>>>>>> 23c7f593
 const perpToken = "0xbC396689893D065F41bc2C6EcbeE5e0085233447"
 const stakingContract = "0x0f346e19F01471C02485DF1758cfd3d624E399B4"
 
 module.exports = {
-<<<<<<< HEAD
-    ethereum: {
-        staking: staking(stakingContract, perpToken)
-    },
-    optimism:{
-        tvl: staking("0xAD7b4C162707E0B2b5f6fdDbD3f8538A5fbA0d60", ADDRESSES.optimism.USDC, "optimism")
-    },
-
-=======
   ethereum: {
     staking: staking(stakingContract, perpToken)
   },
@@ -40,5 +19,4 @@
         "0x4200000000000000000000000000000000000006",
         "0x2E3D870790dC77A83DD1d18184Acc7439A53f475"])
   },
->>>>>>> 23c7f593
 }