--- conflicted
+++ resolved
@@ -28,13 +28,8 @@
     arbitrum: {
         tvl: arbitrumTvl
     },
-<<<<<<< HEAD
     tvl: sdk.util.sumChainTvls([arbitrumTvl]),
-}
-=======
     staking:{
         tvl: stakingTvl
     }
-}
-// node test.js projects/magicland/index.js
->>>>>>> 3db7a2d1
+}