const sdk = require("@defillama/sdk");
const { stakings } = require("../helper/staking");
const { unwrapLPsAuto } = require("../helper/unwrapLPs");
const { BigNumber } = require("bignumber.js");

const abiGrizzly = "uint256:grizzlyStrategyDeposits"
const abiStandard = "uint256:standardStrategyDeposits"
const abiStable = "uint256:stablecoinStrategyDeposits"
const abiFarm = "uint256:totalDeposits"
const abiYearn = "uint256:totalAssets"

const lpReservesAbi = 'function balances(uint256 index) view returns (uint256)'
const tokenAbi = 'function coins(uint256 index) view returns (address)'
const lpSuppliesAbi = "uint256:totalSupply"
const transformAddress = i => 'bsc:' + i

const pcsHives = [
  // PCS hives
  {
    hive: "0xDa0Ae0710b080AC64e72Fa3eC44203F27750F801",
    token: "0x58F876857a02D6762E0101bb5C46A8c1ED44Dc16"
  },
  {
    hive: "0x8D83Ad61Ae6eDE4274876EE9ad9127843ba2AbF7",
    token: "0xEc6557348085Aa57C72514D67070dC863C0a5A8c"
  },
  {
    hive: "0xE4Dbb05498C42A6E780e4C6F96A4E20a7D7Cb1d6",
    token: "0x7EFaEf62fDdCCa950418312c6C91Aef321375A00"
  },
  {
    hive: "0x66B1bACAB888017cA96abBf28ad8d10B7A7B5eC3",
    token: "0x2354ef4DF11afacb85a5C7f98B624072ECcddbB1"
  },
  {
    hive: "0x9F45E2181D365F9057f67153e6D213e2358A5A4B",
    token: "0x66FDB2eCCfB58cF098eaa419e5EfDe841368e489"
  },
  {
    hive: "0x3cbF1d01A650e9DB566A123E3D5e42B9684C6b6a",
    token: "0xEa26B78255Df2bBC31C1eBf60010D78670185bD0"
  },
  {
    hive: "0x6fc2FEed99A97105B988657f9917B771CD809f40",
    token: "0xF45cd219aEF8618A92BAa7aD848364a158a24F33"
  },
  // Biswap hives
  {
    hive: "0x0286A72F055A425af9096b187bf7f88e9f7D96A9",
    token: "0x8840C6252e2e86e545deFb6da98B2a0E26d8C1BA"
  },
  {
    hive: "0xB07a180735657a92d8e2b77D213bCBE5ab819089",
    token: "0xa987f0b7098585c735cD943ee07544a84e923d1D"
  },
  {
    hive: "0xe178eaDBcb4A64476B8E4673D99192C25ef1B42e",
    token: "0x63b30de1A998e9E64FD58A21F68D323B9BcD8F85"
  },
];

const farms = [
  {
    hive: "0x3641676bFe07F07DD2f79244BcdBb751f95F67Ca",
    token: "0x2b702b4e676b51f98c6b4af1b2cafd6a9fc2a3e0"
  },
  {
    hive: "0xF530B259fFf408aaB2B02aa60dd6fe48FCDC2FC9",
    token: "0x352008bf4319c3b7b8794f1c2115b9aa18259ebb"
  },
]

const stableHives = [
  {
    hive: "0x7Bf5005F9a427cB4a3274bFCf36125cE979F77cb",
    token: "0x36842f8fb99d55477c0da638af5ceb6bbf86aa98",
    swap: "0x169f653a54acd441ab34b73da9946e2c451787ef"
  },
  {
    hive: "0x7E5762A7D68Fabcba39349229014c59Db6dc5eB0",
    token: "0xee1bcc9f1692e81a281b3a302a4b67890ba4be76",
    swap: "0x3efebc418efb585248a0d2140cfb87afcc2c63dd"
  },
  {
    hive: "0xCCf6356C96Eadd2702fe6f5Ef99B1C0a3966EDf7",
    token: "0x1a77c359d0019cd8f4d36b7cdf5a88043d801072",
    swap: "0xc2f5b9a3d9138ab2b74d581fc11346219ebf43fe"
  },
]

const yearnHives = [
  // Thena hives
  {
    hive: "0x5Aa6dd6bA3091ba151B4E5c0C0c4f06335e91482",
    token: "0xa97e46dc17e2b678e5f049a2670fae000b57f05e"
  },
  {
    hive: "0x38b2f5038F70b8A4a54A2CC8d35d85Cc5f0794e4",
    token: "0xc8da40f8a354530f04ce2dde98ebc2960a9ea449"
  },
  {
    hive: "0x3dF96fE4E92f38F7C931fA5A00d1f644D1c60dbF",
    token: "0x075e794f631ee81df1aadb510ac6ec8803b0fa35"
  },
  {
    hive: "0x9Ce89aba449135539A61C57665547444a92784aB",
    token: "0x3c552e8ac4473222e3d794adecfa432eace85929"
  },
  {
    hive: "0xc750432473eABE034e84d373CB92f16e6EB0d273",
    token: "0x3ec80a1f547ee6fd5d7fc0dc0c1525ff343d087c"
  },
  {
    hive: "0xf01F9e8A5C6B9Db49e851e8d72B70569042F0e1C",
    token: "0x63db6ba9e512186c2faadacef342fb4a40dc577c"
  },
  {
    hive: "0xF7DE4A13669CB33D54b59f35FE71dFcD67e4635E",
    token: "0x34b897289fccb43c048b2cea6405e840a129e021"
  }
]

async function tvl(timestamp, block, chainBlocks, { api }) {
  const balances = api.getBalances();

  const getHive = i => i.hive

  const [hiveBalancesGrizzly,
    hiveBalancesStandard,
    hiveBalancesStable,
    stableHiveBalancesGrizzly,
    stableHiveBalancesStandard,
    stableHiveBalancesStable,
    farmBalances,
    yearnBalances] = await Promise.all([
      api.multiCall({ calls: pcsHives.map(getHive), abi: abiGrizzly, }),
      api.multiCall({ calls: pcsHives.map(getHive), abi: abiStandard, }),
      api.multiCall({ calls: pcsHives.map(getHive), abi: abiStable, }),
      api.multiCall({ calls: stableHives.map(getHive), abi: abiGrizzly, }),
      api.multiCall({ calls: stableHives.map(getHive), abi: abiStandard, }),
      api.multiCall({ calls: stableHives.map(getHive), abi: abiStable, }),
      api.multiCall({ calls: farms.map(getHive), abi: abiFarm, }),
      api.multiCall({ calls: yearnHives.map(getHive), abi: abiYearn, }),
    ]);

  hiveBalancesGrizzly.map((b, i) => {
    const token = pcsHives[i].token
    api.add(token, b)
    api.add(token, hiveBalancesStandard[i])
    api.add(token, hiveBalancesStable[i])
  });

  const lpPositionsStable = stableHiveBalancesGrizzly.map((b, i) => {
    const grizzly = new BigNumber(b);
    const standard = new BigNumber(stableHiveBalancesStandard[i]);
    const stable = new BigNumber(stableHiveBalancesStable[i]);

    return {
      balance: grizzly.plus(standard).plus(stable).toString(),
      token: stableHives[i].token,
      swap: stableHives[i].swap
    }
  });

  farmBalances.forEach((b, i) => api.add(farms[i].token, b));
  yearnBalances.forEach((b, i) => api.add(yearnHives[i].token, b));

  await unwrapStablePcsLPs(balances, lpPositionsStable, api)
  await unwrapLPsAuto({ ...api, balances, })
  return balances;
}

async function unwrapStablePcsLPs(balances, lpPositions, api) {
  lpPositions = lpPositions.filter(i => +i.balance > 0)
  const swaps = lpPositions.map(i => i.swap)

  const [
    lpReserves0,
    lpReserves1,
    lpSupplies,
    tokens0,
    tokens1,
  ] = await Promise.all([
    api.multiCall({ abi: lpReservesAbi, calls: swaps.map(i => ({ target: i, params: [0] })) }),
    api.multiCall({ abi: lpReservesAbi, calls: swaps.map(i => ({ target: i, params: [1] })) }),
    api.multiCall({ abi: lpSuppliesAbi, calls: lpPositions.map(i => i.token), }),
    api.multiCall({ abi: tokenAbi, calls: swaps.map(i => ({ target: i, params: [0] })), }),
    api.multiCall({ abi: tokenAbi, calls: swaps.map(i => ({ target: i, params: [1] })), }),
  ])


  lpPositions.map((lpPosition, i) => {
<<<<<<< HEAD
    try {
      const token0 = tokens0[i].toLowerCase()
      const token1 = tokens1[i].toLowerCase()
      const supply = lpSupplies[i]
      const _reserve0 = lpReserves0[i]
      const _reserve1 = lpReserves1[i]

      const token0Balance = BigNumber(lpPosition.balance).times(BigNumber(_reserve0)).div(BigNumber(supply))
      sdk.util.sumSingleBalance(balances, transformAddress(token0), token0Balance.toFixed(0))
      const token1Balance = BigNumber(lpPosition.balance).times(BigNumber(_reserve1)).div(BigNumber(supply))
      sdk.util.sumSingleBalance(balances, transformAddress(token1), token1Balance.toFixed(0))
    } catch (e) {
      sdk.log(e)
      console.log(`Failed to get data for LP token at ${lpPosition.token}`)
      throw e
    }
=======
    const token0 = tokens0[i].toLowerCase()
    const token1 = tokens1[i].toLowerCase()
    const supply = lpSupplies[i]
    const _reserve0 = lpReserves0[i]
    const _reserve1 = lpReserves1[i]

    const token0Balance = BigNumber(lpPosition.balance).times(BigNumber(_reserve0)).div(BigNumber(supply))
    sdk.util.sumSingleBalance(balances, transformAddress(token0), token0Balance.toFixed(0))
    const token1Balance = BigNumber(lpPosition.balance).times(BigNumber(_reserve1)).div(BigNumber(supply))
    sdk.util.sumSingleBalance(balances, transformAddress(token1), token1Balance.toFixed(0))
>>>>>>> 92f21053
  })
}

module.exports = {
  misrepresentedTokens: true,
  bsc: {
    tvl,
    staking: stakings(
      [
        "0x6F42895f37291ec45f0A307b155229b923Ff83F1",
        "0xB80287c110a76e4BbF0315337Dbc8d98d7DE25DB"
      ],
      "0xa045e37a0d1dd3a45fefb8803d22457abc0a728a",
    )
  }
};<|MERGE_RESOLUTION|>--- conflicted
+++ resolved
@@ -190,24 +190,6 @@
 
 
   lpPositions.map((lpPosition, i) => {
-<<<<<<< HEAD
-    try {
-      const token0 = tokens0[i].toLowerCase()
-      const token1 = tokens1[i].toLowerCase()
-      const supply = lpSupplies[i]
-      const _reserve0 = lpReserves0[i]
-      const _reserve1 = lpReserves1[i]
-
-      const token0Balance = BigNumber(lpPosition.balance).times(BigNumber(_reserve0)).div(BigNumber(supply))
-      sdk.util.sumSingleBalance(balances, transformAddress(token0), token0Balance.toFixed(0))
-      const token1Balance = BigNumber(lpPosition.balance).times(BigNumber(_reserve1)).div(BigNumber(supply))
-      sdk.util.sumSingleBalance(balances, transformAddress(token1), token1Balance.toFixed(0))
-    } catch (e) {
-      sdk.log(e)
-      console.log(`Failed to get data for LP token at ${lpPosition.token}`)
-      throw e
-    }
-=======
     const token0 = tokens0[i].toLowerCase()
     const token1 = tokens1[i].toLowerCase()
     const supply = lpSupplies[i]
@@ -218,7 +200,6 @@
     sdk.util.sumSingleBalance(balances, transformAddress(token0), token0Balance.toFixed(0))
     const token1Balance = BigNumber(lpPosition.balance).times(BigNumber(_reserve1)).div(BigNumber(supply))
     sdk.util.sumSingleBalance(balances, transformAddress(token1), token1Balance.toFixed(0))
->>>>>>> 92f21053
   })
 }
 
