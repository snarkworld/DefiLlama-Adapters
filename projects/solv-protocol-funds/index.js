--- conflicted
+++ resolved
@@ -1,8 +1,9 @@
 const abi = require("./abi.json");
+const sdk = require("@defillama/sdk");
 const { default: BigNumber } = require("bignumber.js");
 const { getConfig } = require("../helper/cache");
 const { cachedGraphQuery } = require("../helper/cache");
-const { sumTokens2, } = require("../helper/unwrapLPs");
+const { sumTokens2 } = require("../helper/unwrapLPs");
 
 // The Graph
 const graphUrlList = {
@@ -16,14 +17,11 @@
 
 const addressUrl = 'https://raw.githubusercontent.com/solv-finance-dev/slov-protocol-defillama/main/solv-funds.json';
 
+const getAumUsdAbi = 'function getAumInUsdg(bool maximise) view returns (uint256)';
+const balanceOfABI = 'function balanceOf(address _account) view returns (uint256)';
 const stakedAmountsAbi = 'function stakedAmounts(address) external view returns (uint256)';
+const totalSupplyAbi = 'erc20:totalSupply';
 
-<<<<<<< HEAD
-=======
-const klp = "0xb3a5eeBf23530165c3A6785400ff5d1700D5c0b3";
-const klpPool = "0xf9ddb49175037b4fd2580fc825b40707d4781531";
-
->>>>>>> 0ed878ba
 async function borrowed(ts) {
   const { api } = arguments[3];
   const network = api.chain;
@@ -92,14 +90,14 @@
   await sumTokens2({ api, tokensAndOwners: tokens.map(i => [i.address, i.pool]), permitFailure: true })
 }
 
+
 async function mantleTvl(ts, _, _1, { api }) {
-<<<<<<< HEAD
   const chain = api.chain;
   const block = api.block;
 
   let address = (await getConfig('solv-protocol', addressUrl));
   let klp = address[api.chain]["klp"];
-  console.log(JSON.stringify(klp))
+
   const [
     { output: aumUsd },
     { output: totalSupply }
@@ -138,10 +136,6 @@
       block,
     })
   ])
-=======
-  api.add(klp, await api.call({ abi: stakedAmountsAbi, target: klp, params: [klpPool], }))
-  return api.getBalances()
->>>>>>> 0ed878ba
 }
 
 async function concrete(slots, api) {
