
const coreAssets = require('./coreAssets.json')
const nullAddress = '0x0000000000000000000000000000000000000000'

// Multichain bridge info: https://bridgeapi.anyswap.exchange/v2/serverInfo/all
// IBC info - https://github.com/PulsarDefi/IBC-Cosmos/blob/main/ibc_data.json
// O3swap - https://agg.o3swap.com/v1/tokens_all
// wanchain - https://wanscan.org/tokens
// chainge - https://openapi.chainge.finance/open/v1/base/getSupportTokens,https://openapi.chainge.finance/open/v1/base/getSupportChains
// TODO: get celer info
// Alexar info: https://api.axelarscan.io/cross-chain/tvl
// coingecko coins: https://api.coingecko.com/api/v3/coins/list?include_platform=true
// gravity bridge for IBC: https://api.mintscan.io/v2/assets/gravity-bridge

const unsupportedGeckoChains = ['aptos', 'terra2', 'terra', 'kujira']
const ibcChains = ['terra', 'terra2', 'crescent', 'osmosis', 'kujira', 'stargaze', 'juno', 'injective', 'cosmos', ]
const caseSensitiveChains = [...ibcChains, 'solana', 'tezos', 'ton', 'algorand', 'aptos', 'near', 'bitcoin', 'waves', 'tron', 'litecoin', 'polkadot', 'ripple', 'elrond', ]

const tokens = {
  null: nullAddress,
  solana: 'solana:So11111111111111111111111111111111111111112',
  dai: 'ethereum:0x6b175474e89094c44da98b954eedeac495271d0f',
  usdt: 'ethereum:0xdac17f958d2ee523a2206206994597c13d831ec7',
  usdc: 'ethereum:0xa0b86991c6218b36c1d19d4a2e9eb0ce3606eb48',
  ethereum: 'ethereum:' + nullAddress,
  weth: 'ethereum:0xc02aaa39b223fe8d0a0e5c4f27ead9083c756cc2',
  busd: 'bsc:0xe9e7cea3dedca5984780bafc599bd69add087d56',
  bsc: 'bsc:' + nullAddress,
  bnb: 'bsc:0xbb4CdB9CBd36B01bD1cBaEBF2De08d9173bc095c',
  link: 'ethereum:0x514910771af9ca656af840dff83e8264ecf986ca',
  wbtc: 'ethereum:0x2260fac5e5542a773aa44fbcfedf7c193bc2c599',
}
const tokensBare = {}
for (const [label, value] of Object.entries(tokens))
  tokensBare[label] = value.split(':')[1]

const transformTokens = {
  ethereum: {
    "0xFEEf77d3f69374f66429C91d732A244f074bdf74": "0x3432b6a60d23ca0dfca7761b7ab56459d9c964d0", // CVX FXS token
    "0xb8c77482e45f1f44de1745f52c74426c631bdd52": tokens.bnb, // BNB
    "0xeb637a9ab6be83c7f8c79fdaa62e1043b65534f0": "heco:0xcbd6cb9243d8e3381fea611ef023e17d1b7aedf0", // BXH
    "0xeeeeeeeeeeeeeeeeeeeeeeeeeeeeeeeeeeeeeeee": tokens.ethereum, // ETH -> WETH
    "0x18084fbA666a33d37592fA2633fD49a74DD93a88": "0x8dAEBADE922dF735c38C80C7eBD708Af50815fAa", //tBTC
    "0xef779cf3d260dbe6177b30ff08b10db591a6dd9c": "0x0000000000085d4780B73119b644AE5ecd22b376", // kUSD
    "0x42ef9077d8e79689799673ae588e046f8832cb95": "0x0000000000085d4780B73119b644AE5ecd22b376", //fUSD
    "0xd3d13a578a53685b4ac36a1bab31912d2b2a2f36": tokens.ethereum, // tWETH
    "0x94671a3cee8c7a12ea72602978d1bb84e920efb2": "0x853d955aCEf822Db058eb8505911ED77F175b99e", // tFRAX
    "0x2fc6e9c1b2c07e18632efe51879415a580ad22e1": "0x6bea7cfef803d1e3d5f7c0103f7ded065644e197", // tGAMMA
    "0xeff721eae19885e17f5b80187d6527aad3ffc8de": "0xc011a73ee8576fb46f5e1c5751ca3b9fe0af2a6f", // tSNX
    "0xdc0b02849bb8e0f126a216a2840275da829709b0": "0x4104b135dbc9609fc1a9490e61369036497660c8", // tAPW
    "0x15a629f0665a3eb97d7ae9a7ce7abf73aeb79415": "0x9C4A4204B79dd291D6b6571C5BE8BbcD0622F050", // tTCR
    "0x808d3e6b23516967ceae4f17a5f9038383ed5311": "0xc770EEfAd204B5180dF6a14Ee197D99d808ee52d", // tFOX
    "0xf49764c9c5d644ece6ae2d18ffd9f1e902629777": "0x6B3595068778DD592e39A122f4f5a5cF09C90fE2", // tSUSHI
    "0xd3b5d9a561c293fb42b446fe7e237daa9bf9aa84": "0xdBdb4d16EdA451D0503b854CF79D55697F90c8DF", // tALCX
    "0xadf15ec41689fc5b6dca0db7c53c9bfe7981e655": "0x3432B6A60D23Ca0dFCa7761B7ab56459D9C964D0", // tFXS
    "0xc7d9c108d4e1dd1484d3e2568d7f74bfd763d356": "0x0000000000085d4780B73119b644AE5ecd22b376", // XSTUSD
    "0x65f7ba4ec257af7c55fd5854e5f6356bbd0fb8ec": "0x92d6c1e31e14520e676a687f0a93788b716beff5", // sDYDX
    "0x0a5e677a6a24b2f1a2bf4f3bffc443231d2fdec8": "bsc:0xb5102cee1528ce2c760893034a4603663495fd72", // USX
    "0x2163383C1F4E74fE36c50E6154C7F18d9Fd06d6f": "avax:0x75739a693459f33b1fbcc02099eea3ebcf150cbe",  // Elasticswap token
    "0x36f8d0d0573ae92326827c4a82fe4ce4c244cab6": "ethereum:0x028171bCA77440897B824Ca71D1c56caC55b68A3",  // Morpho-Aave Dai Stablecoin 
  },
  fantom: {
    // WFTM && FTM
    "0xxxxxxxxxxxxxxxxxxxxxxxxxxxxxxxxxxxxxxxxx": "0x4e15361fd6b4bb609fa63c81a2be19d873717870",
    "0x658b0c7613e890ee50b8c4bc6a3f41ef411208ad": tokens.ethereum,  // fETH
    // moo tokens
    "0xbf07093ccd6adfc3deb259c557b61e94c1f66945": "fantom:0xd6070ae98b8069de6b494332d1a1a81b6179d960",
    "0x0a03d2c1cfca48075992d810cc69bd9fe026384a": tokens.ethereum,
    "0x97927abfe1abbe5429cbe79260b290222fc9fbba": tokens.wbtc,
    "0x6dfe2aaea9daadadf0865b661b53040e842640f8": tokens.link,
    "0x920786cff2a6f601975874bb24c63f0115df7dc8": tokens.dai,
    "0x49c68edb7aebd968f197121453e41b8704acde0c": "fantom:0x21be370D5312f44cB42ce377BC9b8a0cEF1A4C83",
    // update below to binspirit when it lists on coingecko
    "0x7345a537a975d9ca588ee631befddfef34fd5e8f": "fantom:0x5Cc61A78F164885776AA610fb0FE1257df78E59B",

    "0xdbf31df14b66535af65aac99c32e9ea844e14501": "0xeb4c2781e4eba804ce9a9803c67d0893436bb27d", // RenBTC
    "0x4a89338a2079a01edbf5027330eac10b615024e5": "fantom:0xad84341756bf337f5a0164515b1f6f993d194e1f", // USDL
    "0xc0d9784fdba39746919bbf236eb73bc015fd351d": "fantom:0x21be370d5312f44cb42ce377bc9b8a0cef1a4c83", // FTML
    "0xe3a486c1903ea794eed5d5fa0c9473c7d7708f40": "fantom:0xad84341756bf337f5a0164515b1f6f993d194e1f", // cUSD (revenent finance)
    "0x8cc97b50fe87f31770bcdcd6bc8603bc1558380b": "cronos:0x0804702a4e749d39a35fde73d1df0b1f1d6b8347", // single
    "0x95bf7e307bc1ab0ba38ae10fc27084bc36fcd605": tokens.usdc,
    "0xc5cd01e988cd0794e05ab80f2bcdbdf13ce08bd3": tokens.usdc, // nUSD -> USDC
    "0x7f620d7d0b3479b1655cefb1b0bc67fb0ef4e443": "fantom:0xf16e81dce15b08f326220742020379b855b87df9", // nICE -> ICE
  },
  csc: {
    [nullAddress]: 'ethereum:0x081f67afa0ccf8c7b17540767bbe95df2ba8d97f',
    '0xE6f8988d30614afE4F7124b76477Add79c665822': 'ethereum:0x081f67afa0ccf8c7b17540767bbe95df2ba8d97f',
  },
  avax: {
    "0xaf2c034c764d53005cc6cbc092518112cbd652bb": "avax:0xb31f66aa3c1e785363f0875a1b74e27b85fd66c7",
    "0x9dEbca6eA3af87Bf422Cea9ac955618ceb56EfB4": "avax:0xb31f66aa3c1e785363f0875a1b74e27b85fd66c7",
    "0xb31f66aa3c1e785363f0875a1b74e27b85fd66c7": "avax:0xb31f66aa3c1e785363f0875a1b74e27b85fd66c7",
    "0x57319d41f71e81f3c65f2a47ca4e001ebafd4f33": "avax:0x6e84a6216ea6dacc71ee8e6b0a5b7322eebc0fdd",
    "0xxxxxxxxxxxxxxxxxxxxxxxxxxxxxxxxxxxxxxxxx": "avax:0xb31f66aa3c1e785363f0875a1b74e27b85fd66c7",
    "0x574679ec54972cf6d705e0a71467bb5bb362919d": "avax:0x5817d4f0b62a59b17f75207da1848c2ce75e7af4",
    "0x2f28add68e59733d23d5f57d94c31fb965f835d0": tokens.usdc, // sUSDC(Avalanche) -> USDC(Ethereum)
    "0xf04d3a8eb17b832fbebf43610e94bdc4fd5cf2dd": tokens.busd, // sBUSD(Avalanche) -> BUSD(BSC)
    "0x1b156c5c75e9df4caab2a5cc5999ac58ff4f9090": "avax:0xb31f66aa3c1e785363f0875a1b74e27b85fd66c7",
    "0xd795d70ec3c7b990ffed7a725a18be5a9579c3b9": "avax:0xb97ef9ef8734c71904d8002f8b6bc66dd9c48a6e",
    "0xb6767518b205ea8b312d2ef4d992a2a08c2f2416": "avax:0xc7198437980c041c805a1edcba50c1ce5db95118",
    "0xaf9f33df60ca764307b17e62dde86e9f7090426c": "avax:0xd586e7f844cea2f87f50152665bcbc2c279d8d70",
    "0x808d5f0a62336917da14fa9a10e9575b1040f71c": "avax:0x60781c2586d68229fde47564546784ab3faca982",
    "0x0665ef3556520b21368754fb644ed3ebf1993ad4": "0x6c3f90f043a72fa612cbac8115ee7e52bde6e490",
    // update below to binspirit when it lists on coingecko
    "0x90a424754ad0d72cebd440faba18cdc362bfe70a": "heco:0xcbd6cb9243d8e3381fea611ef023e17d1b7aedf0", // BXH
  },
  bsc: {
    "0x0000000000000000000000000000000000000000": tokens.bnb, // BNB -> WBNB
    "0xeeeeeeeeeeeeeeeeeeeeeeeeeeeeeeeeeeeeeeee": tokens.bnb, // BNB -> WBNB
    "0xb7f8cd00c5a06c0537e2abff0b58033d02e5e094": "0x8e870d67f660d95d5be530380d0ec0bd388289e1", // PAX
    "0xa35d95872d8eb056eb2cbd67d25124a6add7455e": "0x123", // 2030FLOKI returns nonsense TVL
    "0x6ded0f2c886568fb4bb6f04f179093d3d167c9d7": "0x09ce2b746c32528b7d864a1e3979bd97d2f095ab", // DFL
    "0x2f28add68e59733d23d5f57d94c31fb965f835d0": tokens.usdc, // sUSDC(BSC) -> USDC(Ethereum)
    "0xce86f7fcd3b40791f63b86c3ea3b8b355ce2685b": "0xb4d930279552397bba2ee473229f89ec245bc365", // MahaDao
    "0xbb9858603b1fb9375f6df972650343e985186ac5": "bsc:0xc087c78abac4a0e900a327444193dbf9ba69058e", // Treat staked  BUSD-USDC Staked APE-LP as LP Token
    "0xc5fb6476a6518dd35687e0ad2670cb8ab5a0d4c5": "bsc:0x2e707261d086687470b515b320478eb1c88d49bb", // Treat staked  BUSD-USDT Staked APE-LP as LP Token
    "0x532197ec38756b9956190b845d99b4b0a88e4ca9": "0x1614f18fc94f47967a3fbe5ffcd46d4e7da3d787", // PAID
    "0x6d1b7b59e3fab85b7d3a3d86e505dd8e349ea7f3": "heco:0xcbd6cb9243d8e3381fea611ef023e17d1b7aedf0", // BXH
    "0x42586ef4495bb512a86cf7496f6ef85ae7d69a64": "polygon:0x66e8617d1df7ab523a316a6c01d16aa5bed93681", // SPICE
    "0x60d01ec2d5e98ac51c8b4cf84dfcce98d527c747": "0x9ad37205d608b8b219e6a2573f922094cec5c200", // iZi
    "0x0a3bb08b3a15a19b4de82f8acfc862606fb69a2d": "0x0a3bb08b3a15a19b4de82f8acfc862606fb69a2d", // iUSD
    "0xa8bb71facdd46445644c277f9499dd22f6f0a30c": tokens.bnb, //beltBNB -> wbnb
    "0x9cb73f20164e399958261c289eb5f9846f4d1404": "bsc:0x55d398326f99059ff775485246999027b3197955", // 4belt -> usdt
    "0x51bd63f240fb13870550423d208452ca87c44444": "bsc:0x7130d2a12b9bcbfae4f2634d864a1ee1ce3ead9c", //beltBTC->
    "0xaa20e8cb61299df2357561c2ac2e1172bc68bc25": "bsc:0x2170ed0880ac9a755fd29b2688956bd959f933f8", //beltETH->
    "0x13ab6739368a4e4abf24695bf52959224367391f": "0x25f8087ead173b73d6e8b84329989a8eea16cf73", //YGG
    // ib tokens
    "0xd7d069493685a581d27824fc46eda46b7efc0063": tokens.bnb, //ibBNB
    "0x7c9e73d4c71dae564d41f78d56439bb4ba87592f": tokens.busd, //ibBUSD
    "0x158da805682bdc8ee32d52833ad41e74bb951e59": tokens.busd, //ibUSDT
    "0x08fc9ba2cac74742177e0afc3dc8aed6961c24e7": "bsc:0x7130d2a12b9bcbfae4f2634d864a1ee1ce3ead9c", //ibBTCB
    "0xbff4a34a4644a113e8200d7f1d79b3555f723afe": tokens.ethereum, //ibETH
    "0x3282d2a151ca00bfe7ed17aa16e42880248cd3cd": "0x0000000000085d4780b73119b644ae5ecd22b376", //ibTUSD
    "0xf1be8ecc990cbcb90e166b71e368299f0116d421": "bsc:0x8f0528ce5ef7b51152a59745befdd91d97091d2f", //ibALPACA
    // "0x250632378E573c6Be1AC2f97Fcdf00515d0Aa91B": tokens.ethereum, // BETH->WETH
  },
  polygon: {
    "0x60d01ec2d5e98ac51c8b4cf84dfcce98d527c747": "0x9ad37205d608b8b219e6a2573f922094cec5c200", // IZI
    "0xeeeeeeeeeeeeeeeeeeeeeeeeeeeeeeeeeeeeeeee": "0x7d1afa7b718fb893db30a3abc0cfc608aacfebb0", //
    "0x2f28add68e59733d23d5f57d94c31fb965f835d0": tokens.usdc, // sUSDC(Polygon) -> USDC(Ethereum)
    "0x9fffb2f49adfc231b44ddcff3ffcf0e81b06430a": tokens.dai, // moUSD(Polygon) -> DAI
    "0xf04d3a8eb17b832fbebf43610e94bdc4fd5cf2dd": tokens.busd, // sBUSD(Polygon) -> BUSD(BSC)
    "0x8eb3771a43a8c45aabe6d61ed709ece652281dc9": "avax:0xA7D7079b0FEaD91F3e65f86E8915Cb59c1a4C664", // sUSDC.e(Polygon) -> USDC.e(Avalanche)
    "0x1ddcaa4ed761428ae348befc6718bcb12e63bfaa": tokens.usdc, // deUSDC
    "0x794baab6b878467f93ef17e2f2851ce04e3e34c8": "0x794baab6b878467f93ef17e2f2851ce04e3e34c8", // Yin
    "0x282d8efce846a88b159800bd4130ad77443fa1a1": "0x967da4048cd07ab37855c090aaf366e4ce1b9f48", //ocean
    "0x769434dca303597c8fc4997bf3dab233e961eda2": "0x70e8de73ce538da2beed35d14187f6959a8eca96", // xSGD
    "0x6d3cC56DFC016151eE2613BdDe0e03Af9ba885CC": "0x00000100F2A2bd000715001920eB70D229700085", // wTCAD
    "0xe4F7761b541668f88d04fe9F2E9DF10CA613aEf7": "0x00006100F7090010005F1bd7aE6122c3C2CF0090", // wTAUD
    "0x81A123f10C78216d32F8655eb1A88B5E9A3e9f2F": "0x00000000441378008ea67f4284a57932b1c000a5", // wTGBP
    "0xf826a91e8de52bc1baf40d88203e572dc2551aa3": "bsc:0x6421531af54c7b14ea805719035ebf1e3661c44a", // LEO
    "0x28cead9e4ff96806c79f4189ef28fc61418e2216": "bsc:0x1633b7157e7638c4d6593436111bf125ee74703f", // SPS
  },
  xdai: {
    "0x0000000000000000000000000000000000000000": tokens.dai,
  },
  okexchain: {
    "0xe1c110e1b1b4a1ded0caf3e42bfbdbb7b5d7ce1c": "avax:0xe1c110e1b1b4a1ded0caf3e42bfbdbb7b5d7ce1c"
  },
  heco: {
    "0xb6f4c418514dd4680f76d5caa3bb42db4a893acb": "bsc:0x250632378e573c6be1ac2f97fcdf00515d0aa91b",
    "0xhecozzzzzzzzzzzzzzzzzzzzzzzzzzzzzzzzzzzz": "0x6f259637dcd74c767781e37bc6133cd6a68aa161",
    "0xe1c110e1b1b4a1ded0caf3e42bfbdbb7b5d7ce1c": "avax:0xe1c110e1b1b4a1ded0caf3e42bfbdbb7b5d7ce1c",
    "0x3D760a45D0887DFD89A2F5385a236B29Cb46ED2a": tokens.dai,
    "0x9362Bbef4B8313A8Aa9f0c9808B80577Aa26B73B": tokens.usdc,
    "0xCe0A5CA134fb59402B723412994B30E02f083842": "0xc00e94cb662c3520282e6f5717214004a7f26888",
    "0x1Ee8382bE3007Bd9249a89f636506284DdEf6Cc0": "0x35a532d376ffd9a705d0bb319532837337a398e7",
    "0x40280e26a572745b1152a54d1d44f365daa51618": "bsc:0xba2ae424d960c26247dd6c32edc70b295c744c43",
    "0x5ee41ab6edd38cdfb9f6b4e6cf7f75c87e170d98": "0x0000000000085d4780b73119b644ae5ecd22b376",
    "0xA2F3C2446a3E20049708838a779Ff8782cE6645a": "bsc:0x1d2f0da169ceb9fc7b3144628db156f3f6c60dbe", // XRP
    "0x843Af718EF25708765a8E0942F89edEae1D88DF0": "bsc:0x3ee2200efb3400fabb9aacf31297cbdd1d435d47" // ADA
  },
  harmony: {
    "0xa9ce83507d872c5e1273e745abcfda849daa654f": "harmony:0xa9ce83507d872c5e1273e745abcfda849daa654f",
    "0xb12c13e66ade1f72f71834f2fc5082db8c091358": "avax:0xb31f66aa3c1e785363f0875a1b74e27b85fd66c7", //avax
    "0xed0b4b0f0e2c17646682fc98ace09feb99af3ade": "0x123", // RVRS has rubbish price, setting it as 0
    "0xDA10009cBd5D07dd0CeCc66161FC93D7c9000da1": tokens.dai // DAI
  },
  optimism: {
    "0x121ab82b49B2BC4c7901CA46B8277962b4350204": tokens.ethereum, // synapse WETH -> WETH
    "0x35D48A789904E9b15705977192e5d95e2aF7f1D3": "0x956f47f50a910163d8bf957cf5846d573e7f87ca", // FEI
    "0x67CCEA5bb16181E7b4109c9c2143c24a1c2205Be": "0x3432b6a60d23ca0dfca7761b7ab56459d9c964d0", // FRAX Share
    "0x2E3D870790dC77A83DD1d18184Acc7439A53f475": "0x853d955acef822db058eb8505911ed77f175b99e", // FRAX
    "0x0b5740c6b4a97f90eF2F0220651Cca420B868FfB": "0x0ab87046fbb341d058f17cbc4c1133f25a20a52f", // gOHM

    // optimismSynths
    "0xc5db22719a06418028a40a9b5e9a7c02959d0d08": "0xbbc455cb4f1b9e4bfc4b73970d360c8f032efee6",
    "0x298b9b95708152ff6968aafd889c6586e9169f1d": "0xfe18be6b3bd88a2d2a7f928d00292e7a9963cfc6"
  },
  moonriver: {
    "0xe1c110e1b1b4a1ded0caf3e42bfbdbb7b5d7ce1c": "avax:0xe1c110e1b1b4a1ded0caf3e42bfbdbb7b5d7ce1c",
    "0xE3C7487Eb01C74b73B7184D198c7fBF46b34E5AF": "moonriver:0x98878B06940aE243284CA214f92Bb71a2b032B8A",
  },
  moonbeam: {
    '0x322E86852e492a7Ee17f28a78c663da38FB33bfb': '0x853d955aCEf822Db058eb8505911ED77F175b99e', // frax
    '0x8f552a71EFE5eeFc207Bf75485b356A0b3f01eC9': tokens.usdc, // usdc.mad
    '0x8e70cD5B4Ff3f62659049e74b6649c6603A0E594': tokens.usdc, // usdt.mad
    '0x1DC78Acda13a8BC4408B207c9E48CDBc096D95e0': tokens.wbtc, // wtbc.mad
    '0xc234A67a4F840E61adE794be47de455361b52413': tokens.dai, // dai.mad
    '0x1d4C2a246311bB9f827F4C768e277FF5787B7D7E': 'moonriver:0x98878b06940ae243284ca214f92bb71a2b032b8a', // movr
    '0x0000000000000000000000000000000000000000': 'moonbeam:0xacc15dc74880c9944775448304b263d191c6077f', // GLMR -> WGLMR
    '0x5f6c5C2fB289dB2228d159C69621215e354218d7': 'moonbeam:0xacc15dc74880c9944775448304b263d191c6077f', // GLMR -> WGLMR
    '0x931715FEE2d06333043d11F658C8CE934aC61D0c': tokens.usdc, // usdc.wh
    '0xFFFFFFfFea09FB06d082fd1275CD48b191cbCD1d': tokens.usdc, // xc usdt (native)
    '0xab3f0245B83feB11d15AAffeFD7AD465a59817eD': tokens.ethereum, // eth.wh
    '0xE57eBd2d67B462E9926e04a8e33f01cD0D64346D': tokens.wbtc, // wtbc.wh
    '0x692C57641fc054c2Ad6551Ccc6566EbA599de1BA': '0x4Fabb145d64652a948d72533023f6E7A623C7C53', // busd.wh
  },
  arbitrum: {
    "0x09ad12552ec45f82be90b38dfe7b06332a680864": "polygon:0xc3fdbadc7c795ef1d6ba111e06ff8f16a20ea539", // ADDy
    "0xDBf31dF14B66535aF65AaC99C32e9eA844e14501": "0xeb4c2781e4eba804ce9a9803c67d0893436bb27d", // renBTC
    "0x9ef758ac000a354479e538b8b2f01b917b8e89e7": "polygon:0x3dc7b06dd0b1f08ef9acbbd2564f8605b4868eea", // XDO
    "0x31635A2a3892dAeC7C399102676E344F55d20Da7": "0x09ce2b746c32528b7d864a1e3979bd97d2f095ab", //  DeFIL
    "0x4a717522566c7a09fd2774ccedc5a8c43c5f9fd2": "0x956f47f50a910163d8bf957cf5846d573e7f87ca", //  FEI
    "0x2913e812cf0dcca30fb28e6cac3d2dcff4497688": tokens.dai, //  nUSD
    "0x61a1ff55c5216b636a294a07d77c6f4df10d3b56": "0x52a8845df664d76c69d2eea607cd793565af42b8", // APEX
  },
  fuse: {
    "0x0000000000000000000000000000000000000000": "0x970b9bb2c0444f5e81e9d0efb84c8ccdcdcaf84d", // FUSE
    "0x0be9e53fd7edac9f859882afdda116645287c629": "0x970b9bb2c0444f5e81e9d0efb84c8ccdcdcaf84d", // FUSE
    "0x620fd5fa44BE6af63715Ef4E65DDFA0387aD13F5": tokens.usdc, // USDC
    "0x94Ba7A27c7A95863d1bdC7645AC2951E0cca06bA": tokens.dai, // DAI
    "0xFaDbBF8Ce7D5b7041bE672561bbA99f79c532e10": tokens.usdc, // USDT
    "0xa722c13135930332Eb3d749B2F0906559D2C5b99": tokens.ethereum, // WETH
    "0x43b17749b246fd2a96de25d9e4184e27e09765b0": "0xdefa4e8a7bcba345f687a2f1456f5edd9ce97202" // KYC
  },
  evmos: {
    "0x51e44FfaD5C2B122C8b635671FCC8139dc636E82": tokens.usdc, // madUSDC
    "0x8d395AfFC1767141387ffF45aF88a074614E7Ccf": "0x18084fba666a33d37592fa2633fd49a74dd93a88", // tBTCv2
    "0xb1a8C961385B01C3aA782fba73E151465445D319": "0xeb4c2781e4eba804ce9a9803c67d0893436bb27d", // renBTC
    "0xe46910336479F254723710D57e7b683F3315b22B": tokens.usdc, // ceUSDC
    "0x63743ACF2c7cfee65A5E356A4C4A005b586fC7AA": tokens.dai, // DAI
    "0x7FF4a56B32ee13D7D4D405887E0eA37d61Ed919e": tokens.usdc, // madUSDT
    "0xb72A7567847abA28A2819B855D7fE679D4f59846": tokens.usdc, // ceUSDT
    "0x5842C5532b61aCF3227679a8b1BD0242a41752f2": tokens.ethereum, // WETH
    "0xF80699Dc594e00aE7bA200c7533a07C1604A106D": tokens.wbtc, // WBTC
    "0x28eC4B29657959F4A5052B41079fe32919Ec3Bd3": "0x853d955aCEf822Db058eb8505911ED77F175b99e", // madFRAX
    "0xE03494D0033687543a80c9B1ca7D6237F2EA8BD8": "0x853d955aCEf822Db058eb8505911ED77F175b99e" // FRAX
  },
  oasis: {
    "0x3223f17957ba502cbe71401d55a0db26e5f7c68f": tokens.ethereum, //WETH
    "0x4bf769b05e832fcdc9053fffbc78ca889acb5e1e": tokens.usdc, // USDT
    "0x6cb9750a92643382e020ea9a170abb83df05f30b": tokens.usdc, // USDT
    "0xdc19a122e268128b5ee20366299fc7b5b199c8e3": tokens.usdc, // USDT wormhole
    "0x94fbffe5698db6f54d6ca524dbe673a7729014be": tokens.usdc, // USDC
  },
  kcc: {
    "0xe1c110e1b1b4a1ded0caf3e42bfbdbb7b5d7ce1c": "avax:0xe1c110e1b1b4a1ded0caf3e42bfbdbb7b5d7ce1c",
  },
  metis: {
    "0x0000000000000000000000000000000000000000": "0x9e32b13ce7f2e80a01932b42553652e053d6ed8e", // METIS
    "0x75cb093e4d61d2a2e65d8e0bbb01de8d89b53481": "0x9e32b13ce7f2e80a01932b42553652e053d6ed8e", // METIS
    "0x5801d0e1c7d977d78e4890880b8e579eb4943276": "bsc:0x5801d0e1c7d977d78e4890880b8e579eb4943276",
    "0x2692be44a6e38b698731fddf417d060f0d20a0cb": tokens.bnb,
    "0x12d84f1cfe870ca9c9df9785f8954341d7fbb249": tokens.busd, // bUSD
    "0xE253E0CeA0CDD43d9628567d097052B33F98D611": "avax:0xb31f66aa3c1e785363f0875a1b74e27b85fd66c7", // wAVAX
    "0xa9109271abcf0c4106ab7366b4edb34405947eed": "fantom:0x21be370D5312f44cB42ce377BC9b8a0cEF1A4C83", // wFTM
    "0x6aB6d61428fde76768D7b45D8BFeec19c6eF91A8": "bsc:0xad29abb318791d579433d831ed122afeaf29dcfe",
    "0x4b9D2923D875edF43980BF5dddDEde3Fb20fC742": "bsc:0xcc42724c6683b7e57334c4e856f4c9965ed682bd",
    "0x67c10c397dd0ba417329543c1a40eb48aaa7cd00": "0x0f2d719407fdbeff09d87557abb7232601fd9f29", //SYN
    "0x226d8bfb4da78ddc5bd8fd6c1532c58e88f9fd34": "0xbc19712feb3a26080ebf6f2f7849b417fdd792ca", // BoringDAO
  },
  boba: {
    "0x0000000000000000000000000000000000000000": tokens.ethereum, // WETH
    "0xd203De32170130082896b4111eDF825a4774c18E": tokens.ethereum, // synapse wETH
    "0xf74195bb8a5cf652411867c5c2c5b8c2a402be35": tokens.dai, // DAI
    "0x461d52769884ca6235B685EF2040F47d30C94EB5": tokens.busd, // BUSD
    "0x7562f525106f5d54e891e005867bf489b5988cd9": "0x853d955acef822db058eb8505911ed77f175b99e", // FRAX
    "0x2f28add68e59733d23d5f57d94c31fb965f835d0": tokens.usdc, // sUSDC(Boba) -> USDC(Ethereum)
    "0xf04d3a8eb17b832fbebf43610e94bdc4fd5cf2dd": tokens.busd // sBUSD(Boba) -> BUSD(BSC)
  },
  findora: {
    "0xABc979788c7089B516B8F2f1b5cEaBd2E27Fd78b": tokens.bnb, // BNB token
    "0x008A628826E9470337e0Cd9c0C944143A83F32f3": "bsc:0x2170ed0880ac9a755fd29b2688956bd959f933f8", // ETH token
    "0x93EDFa31D7ac69999E964DAC9c25Cd6402c75DB3": "bsc:0x55d398326f99059ff775485246999027b3197955", // USDT token
    "0xdA33eF1A7b48beBbF579eE86DFA735a9529C4950": "bsc:0x8ac76a51cc950d9822d68b83fe1ad97b32cd580d", // USDC token
    "0xE80EB4a234f718eDc5B76Bb442653827D20Ebb2d": tokens.busd, // BUSD token
    "0x07EfA82E00E458ca3D53f2CD5B162e520F46d911": "bsc:0x7130d2a12b9bcbfae4f2634d864a1ee1ce3ead9c" //  WBTC token
  },
  milkomeda: {
    "0x5950F9B6EF36f3127Ea66799e64D0ea1f5fdb9D1": tokens.ethereum, // WETH
    "0x41eAFC40CD5Cb904157A10158F73fF2824dC1339": tokens.dai, // DAI
    "0xab58DA63DFDd6B97EAaB3C94165Ef6f43d951fb2": tokens.usdc, // USDT
    "0x48AEB7584BA26D3791f06fBA360dB435B3d7A174": tokens.wbtc, // WBTC
    "0x42110A5133F91B49E32B671Db86E2C44Edc13832": tokens.usdc, // sUSDC(Milkomeda) -> USDC
  },
  bittorrent: {
    "0xdb28719f7f938507dbfe4f0eae55668903d34a15": tokens.usdc, // USDT
    "0x935faa2fcec6ab81265b301a30467bbc804b43d3": tokens.usdc, // USDC
    "0x8d193c6efa90bcff940a98785d1ce9d093d3dc8a": "0xc669928185dbce49d2230cc9b0979be6dc797957", // BTT
    "0x17f235fd5974318e4e2a5e37919a209f7c37a6d1": "0x0c10bf8fcb7bf5412187a595ab97a3609160b5c6", // USDD
    "0xae17940943ba9440540940db0f1877f101d39e8b": tokens.usdc, // USDC
    "0x1249c65afb11d179ffb3ce7d4eedd1d9b98ad006": tokens.ethereum, // WETH
    "0xe887512ab8bc60bcc9224e1c3b5be68e26048b8b": tokens.usdc, // USDT
    "0xe467f79e9869757dd818dfb8535068120f6bcb97": "0xdefa4e8a7bcba345f687a2f1456f5edd9ce97202", // KNC
    "0x9888221fe6b5a2ad4ce7266c7826d2ad74d40ccf": tokens.wbtc // WBTC
  },
  klaytn: {
    "0x5388ce775de8f7a69d17fd5caa9f7dbfee65dfce": "0x4576E6825B462b6916D2a41E187626E9090A92c6", // Donkey
    "0x0268dbed3832b87582b1fa508acf5958cbb1cd74": "bsc:0xf258f061ae2d68d023ea6e7cceef97962785c6c1", // IJM
    "0xd6dAb4CfF47dF175349e6e7eE2BF7c40Bb8C05A3": tokens.usdc, // USDT
    "0x168439b5eebe8c83db9eef44a0d76c6f54767ae4": tokens.dai, // pUSD
    "0xce40569d65106c32550626822b91565643c07823": tokens.dai, // KASH
    "0x210bc03f49052169d5588a52c317f71cf2078b85": tokens.busd, // kBUSD
  },
  nova: {
    "0x0000000000000000000000000000000000000000": "fantom:0x69D17C151EF62421ec338a0c92ca1c1202A427EC", // SNT
    "0x657a66332a65b535da6c5d67b8cd1d410c161a08": "fantom:0x69D17C151EF62421ec338a0c92ca1c1202A427EC", // SNT
    "0x1f5396f254ee25377a5c1b9c6bff5f44e9294fff": "fantom:0x04068da6c83afcfa0e13ba15a6696662335d5b75", // USDC
  },
  aurora: {
    "0x0000000000000000000000000000000000000000": tokens.ethereum, // Aurora gas -> WETH
    "0xda2585430fef327ad8ee44af8f1f989a2a91a3d2": "0x853d955aCEf822Db058eb8505911ED77F175b99e", // FRAX
    "0x07379565cd8b0cae7c60dc78e7f601b34af2a21c": tokens.dai, //  nUSD -> DAI
    "0x42cc1cbf253f89be6814a0f59f745b40b69b6220": "polygon:0x2791bca1f2de4661ed88a30c99a7a9449aa84174", // sUSDC(Aurora) -> USDC(Polygon)
    "0xd5e98caeb396dabe5a102bb9256b552944e3401f": tokens.busd, // sBUSD(Aurora) -> BUSD(BSC)
    "0x274d83086C356E0cFc75933FBf838CA10A7E8274": tokens.ethereum,
  },
  cronos: {
    "0x87EFB3ec1576Dec8ED47e58B832bEdCd86eE186e": "0x0000000000085d4780B73119b644AE5ecd22b376",
  },
  velas: {
    "0xe41c4324dCbD2926481101f8580D13930AFf8A75": "velas:0xc579D1f3CF86749E05CD06f7ADe17856c2CE3126", // WVLX
    "0xc9b3aA6E91d70f4ca0988D643Ca2bB93851F3de4": "fantom:0x21be370D5312f44cB42ce377BC9b8a0cEF1A4C83", // FTM
    "0x300a8be53b4b5557f48620d578e7461e3b927dd0": "0xf56842af3b56fd72d17cb103f92d027bba912e89", // BAMBOO
    "0x9b6fbF0ea23faF0d77B94d5699B44062e5E747Ac": "bsc:0xd522a1dce1ca4b138dda042a78672307eb124cc2", // SWAPZ
    "0x8d9fB713587174Ee97e91866050c383b5cEE6209": "bsc:0x8d9fb713587174ee97e91866050c383b5cee6209" // SCAR
  },
  telos: {
    "0x0000000000000000000000000000000000000000": "0xdeaddeaddeaddeaddeaddeaddeaddeaddead0000", // WETH
    "0x017043607270ecbb440e20b0f0bc5e760818b3d8": tokens.busd, // sBUSD(Aurora) -> BUSD(BSC)
  },
  reichain: {
    "0xDD2bb4e845Bd97580020d8F9F58Ec95Bf549c3D9": tokens.busd, // killswitch busd -> busd token
    "0xf8ab4aaf70cef3f3659d3f466e35dc7ea10d4a5d": tokens.bnb // killswitch bnb -> bnb token
  },
  solana: {
    "9EaLkQrbjmbbuZG9Wdpo8qfNUEjHATJFSycEmw6f1rGX": tokens.solana,
  },
}

const ibcMappings = {
  // from crescent
  'ibc/CA1261224952DF089EFD363D8DBB30A8AB6D8CD181E60EE9E68E432F8DE14FE3': { coingeckoId: 'inter-stable-token', decimals: 6, },
  'ibc/5A76568E079A31FA12165E4559BA9F1E9D4C97F9C2060B538C84DCD503815E30': { coingeckoId: 'injective-protocol', decimals: 18, },
  "ibc/6F4968A73F90CF7DE6394BF937D6DF7C7D162D74D839C13F53B41157D315E05F": { coingeckoId: "terrausd", decimals: 6, },
  "ibc/C4CFF46FD6DE35CA4CF4CE031E643C8FDC9BA4B99AE598E9B0ED98FE3A2319F9": { coingeckoId: "cosmos", decimals: 6, },
  "ibc/4627AD2524E3E0523047E35BB76CC90E37D9D57ACF14F0FCBCEB2480705F3CB8": { coingeckoId: "terra-luna", decimals: 6, },
  "ibc/C950356239AD2A205DE09FDF066B1F9FF19A7CA7145EA48A5B19B76EE47E52F7": { coingeckoId: "graviton", decimals: 6, },
  "ibc/DBF5FA602C46392DE9F4796A0FC7D02F3A8A3D32CA3FAA50B761D4AA6F619E95": { coingeckoId: "gravity-bridge-weth", decimals: 18, },
  "ibc/CD01034D6749F20AAC5330EF4FD8B8CA7C40F7527AB8C4A302FBD2A070852EE1": { coingeckoId: "gravity-bridge-usdc", decimals: 6, },
  "ibc/F1806958CA98757B91C3FA1573ECECD24F6FA3804F074A6977658914A49E65A3": { coingeckoId: "axlweth", decimals: 18, },
  "ibc/BFF0D3805B50D93E2FA5C0B2DDF7E0B30A631076CD80BC12A48C0E95404B4A41": { coingeckoId: "axlusdc", decimals: 6, },
  "ibc/11F940BCDFD7CFBFD7EDA13F25DA95D308286D441209D780C9863FD4271514EB": { coingeckoId: "agoric", decimals: 6, },
  // 
  "ibc/295548A78785A1007F232DE286149A6FF512F180AF5657780FC89C009E2C348F": { coingeckoId: "axlusdc", decimals: 6, },
  'ibc/27394FB092D2ECCD56123C74F36E4C1F926001CEADA9CA97EA622B25F41E5EB2': { coingeckoId: 'cosmos', decimals: 6, },
  'ibc/799FDD409719A1122586A629AE8FCA17380351A51C1F47A80A1B8E7F2A491098': { coingeckoId: 'akash-network', decimals: 6, },
  'ibc/B8AF5D92165F35AB31F3FC7C7B444B9D240760FA5D406C49D24862BD0284E395': { coingeckoId: 'terra-luna', decimals: 6, },
  'ibc/DA59C009A0B3B95E0549E6BF7B075C8239285989FF457A8EDDBB56F10B2A6986': { coingeckoId: 'terra-luna', decimals: 6, },
  'ibc/0471F1C4E7AFD3F07702BEF6DC365268D64570F7C1FDC98EA6098DD6DE59817B': { coingeckoId: 'osmosis', decimals: 6, },
  'ibc/47BD209179859CDE4A2806763D7189B6E6FE13A17880FE2B42DE1E6C1E329E23': { coingeckoId: 'osmosis', decimals: 6, },
  'ibc/F3AA7EF362EC5E791FE78A0F4CCC69FEE1F9A7485EB1A8CAB3F6601C00522F10': { coingeckoId: 'evmos', decimals: 18, },
  'ibc/EFF323CC632EC4F747C61BCE238A758EFDB7699C3226565F7C20DA06509D59A5': { coingeckoId: 'juno-network', decimals: 6, },
  'ibc/B448C0CA358B958301D328CCDC5D5AD642FC30A6D3AE106FF721DB315F3DDE5C': { coingeckoId: 'terrausd', decimals: 6, },
  'ibc/A358D7F19237777AF6D8AD0E0F53268F8B18AE8A53ED318095C14D6D7F3B2DB5': { coingeckoId: 'secret', decimals: 6, },
  'ibc/1B38805B1C75352B28169284F96DF56BDEBD9E8FAC005BDCC8CF0378C82AA8E7': { coingeckoId: 'ethereum', decimals: 18, },
  'ibc/4F393C3FCA4190C0A6756CE7F6D897D5D1BE57D6CCB80D0BC87393566A7B6602': { coingeckoId: 'stargaze', decimals: 6, },
  'ibc/987C17B11ABC2B20019178ACE62929FE9840202CE79498E29FE8E5CB02B7C0A4': { coingeckoId: 'stargaze', decimals: 6, },
  'ibc/3607EB5B5E64DD1C0E12E07F077FF470D5BC4706AFCBC98FE1BA960E5AE4CE07': { coingeckoId: 'comdex', decimals: 6, },
  'ibc/EA3E1640F9B1532AB129A571203A0B9F789A7F14BB66E350DCBFA18E1A1931F0': { coingeckoId: 'comdex', decimals: 6, },
  'ibc/F2331645B9683116188EF36FC04A809C28BD36B54555E8705A37146D0182F045': { coingeckoId: 'tether', decimals: 6, },
  'ibc/CBF67A2BCF6CAE343FDF251E510C8E18C361FC02B23430C121116E0811835DEF': { coingeckoId: 'tether', decimals: 6, },
  'ibc/B3504E092456BA618CC28AC671A71FB08C6CA0FD0BE7C8A5B5A3E2DD933CC9E4': { coingeckoId: 'usd-coin', decimals: 6, },
  'ibc/903A61A498756EA560B85A85132D3AEE21B5DEDD41213725D22ABF276EA6945E': { coingeckoId: 'axelar', decimals: 6, },
  'ibc/C01154C2547F4CB10A985EA78E7CD4BA891C1504360703A37E1D7043F06B5E1F': { coingeckoId: 'axelar', decimals: 6, },
  // from injective
  'ibc/E7807A46C0B7B44B350DA58F51F278881B863EC4DCA94635DAB39E52C30766CB': { coingeckoId: 'chihuahua-token', decimals: 6, },
  'ibc/16618B7F7AC551F48C057A13F4CA5503693FBFF507719A85BC6876B8BD75F821': { coingeckoId: 'evmos', decimals: 18, },
  'ibc/B786E7CBBF026F6F15A8DA248E0F18C62A0F7A70CB2DABD9239398C8B5150ABB': { coingeckoId: 'persistence', decimals: 6, },
  'ibc/624BA9DD171915A2B9EA70F69638B2CEA179959850C1A586F6C485498F29EDD4': { coingeckoId: 'polkadot', decimals: 10, },
  'ibc/3FDD002A3A4019B05A33D324B2F29748E77AF501BEA5C96D1F28B2D6755F9F25': { coingeckoId: 'stride', decimals: 6, },
}

const fixBalancesTokens = {
  astar: {
    [nullAddress]: { coingeckoId: "astar", decimals: 18, },
    "0xcdb32eed99aa19d39e5d6ec45ba74dc4afec549f": { coingeckoId: "orcus-oru", decimals: 18, },
    "0xc5bcac31cf55806646017395ad119af2441aee37": { coingeckoId: "muuu", decimals: 18, },
    "0x6df98e5fbff3041105cb986b9d44c572a43fcd22": { coingeckoId: "alnair-finance-nika", decimals: 18, },
    "0x29F6e49c6E3397C3A84F715885F9F233A441165C": { coingeckoId: "origin-dollar", decimals: 18, },
    "0xdd90e5e87a2081dcf0391920868ebc2ffb81a1af": { coingeckoId: "wmatic", decimals: 18, },
    "0x257f1a047948f73158dadd03eb84b34498bcdc60": { coingeckoId: "kagla-finance", decimals: 18, },
    "0xc4335b1b76fa6d52877b3046eca68f6e708a27dd": { coingeckoId: "starlay-finance", decimals: 18, },
    "0xde2578edec4669ba7f41c5d5d2386300bcea4678": { coingeckoId: "arthswap", decimals: 18, },
    "0x81ECac0D6Be0550A00FF064a4f9dd2400585FE9c": { coingeckoId: "ethereum", decimals: 18, },
    "0x7f27352d5f83db87a5a3e00f4b07cc2138d8ee52": { coingeckoId: "binancecoin", decimals: 18, },
    "0x75364D4F779d0Bd0facD9a218c67f87dD9Aff3b4": { coingeckoId: "shiden", decimals: 18, },
    "0xad543f18cff85c77e140e3e5e3c3392f6ba9d5ca": { coingeckoId: "bitcoin", decimals: 8, },
    "0x3795C36e7D12A8c252A20C5a7B455f7c57b60283": { coingeckoId: "tether", decimals: 6, },
    "0x430D50963d9635bBef5a2fF27BD0bDDc26ed691F": { coingeckoId: "tether", decimals: 6, },
    "0x19574c3c8fafc875051b665ec131b7e60773d2c9": { coingeckoId: "astar", decimals: 18, },
    "0xE511ED88575C57767BAfb72BfD10775413E3F2b0": { coingeckoId: "astar", decimals: 18, },// nASTR
    "0xAeaaf0e2c81Af264101B9129C00F4440cCF0F720": { coingeckoId: "astar", decimals: 18, },
    "0xEcC867DE9F5090F55908Aaa1352950b9eed390cD": { coingeckoId: "astar", decimals: 18, },
    "0xb361DAD0Cc1a03404b650A69d9a5ADB5aF8A531F": { coingeckoId: "emiswap", decimals: 18, },
    "0xC404E12D3466acCB625c67dbAb2E1a8a457DEf3c": { coingeckoId: "usd-coin", decimals: 6, }, // interest bearing USDC
    "0x6a2d262D56735DbA19Dd70682B39F6bE9a931D98": { coingeckoId: "usd-coin", decimals: 6, },
    "0x6De33698e9e9b787e09d3Bd7771ef63557E148bb": { coingeckoId: "dai", decimals: 18, },
    "0x4dd9c468A44F3FEF662c35c1E9a6108B70415C2c": { coingeckoId: "dai", decimals: 18, },
    "0xDBd71969aC2583A9A20Af3FB81FE9C20547f30F3": { coingeckoId: "dai", decimals: 18, },  // aBaiUsdc
    "0x9914Bff0437f914549c673B34808aF6020e2B453": { coingeckoId: "dai", decimals: 18, },  // aDaiUsdc
    "0x347e53263F8fb843EC605A1577eC7C8c0cAC7a58": { coingeckoId: "dai", decimals: 18, },  // aBusdUsdc
    "0x02Dac4898B2c2cA9D50fF8D6a7726166CF7bCFD0": { coingeckoId: "dai", decimals: 18, },  // aUsdtUsdc
    "0x4Bf769b05E832FCdc9053fFFBC78Ca889aCb5E1E": { coingeckoId: "binance-usd", decimals: 18, },
    "0xb7aB962c42A8Bb443e0362f58a5A43814c573FFb": { coingeckoId: "binance-usd", decimals: 18, },
    "0x733ebcC6DF85f8266349DEFD0980f8Ced9B45f35": { coingeckoId: "bai-stablecoin", decimals: 18, }, // BAI
    "0x5271D85CE4241b310C0B34b7C2f1f036686A6d7C": { coingeckoId: "astriddao-token", decimals: 18, }, // ATID
    "0xFFfFfFffFFfffFFfFFfFFFFFffFFFffffFfFFFfF": { coingeckoId: "polkadot", decimals: 10, },
    "0x431D5dfF03120AFA4bDf332c61A6e1766eF37BDB": { coingeckoId: "jpy-coin", decimals: 18, },
  },
  arbitrum: {
    "0x93C15cd7DE26f07265f0272E0b831C5D7fAb174f": { coingeckoId: "liquid-finance", decimals: 18, },
    "0x5326e71ff593ecc2cf7acae5fe57582d6e74cff1": { coingeckoId: "arbitrum:0x4277f8F2c384827B5273592FF7CeBd9f2C1ac258", decimals: 0, },
  },
  cardano: {
    "ADA": { coingeckoId: "cardano", decimals: 0, },
  },
  defichain: {
    "DFI": { coingeckoId: "defichain", decimals: 0, },
    "DUSD": { coingeckoId: "decentralized-usd", decimals: 0, },
    "ETH": { coingeckoId: "ethereum", decimals: 0, },
    "BTC": { coingeckoId: "bitcoin", decimals: 0, },
    "USDC": { coingeckoId: "usd-coin", decimals: 0, },
    "USDT": { coingeckoId: "tether", decimals: 0, },
  },
  step: {
    '0xb58a9d5920af6ac1a9522b0b10f55df16686d1b6': { coingeckoId: "step-app-fitfi", decimals: 18, },
    '0xe3f5a90f9cb311505cd691a46596599aa1a0ad7d': { coingeckoId: "usd-coin", decimals: 6, },
    '0xfa9343c3897324496a05fc75abed6bac29f8a40f': { coingeckoId: "tether", decimals: 6, },
    '0x818ec0a7fe18ff94269904fced6ae3dae6d6dc0b': { coingeckoId: "ethereum", decimals: 18, },
    '0xefaeee334f0fd1712f9a8cc375f427d9cdd40d73': { coingeckoId: "binancecoin", decimals: 18, },
  },
  velas: {
    "0x3611Fbfb06ffBcEf9Afb210f6Ace86742e6c14a4": { coingeckoId: "cardano", decimals: 6, },
  },
  functionx: {
    [nullAddress]: { coingeckoId: "fx-coin", decimals: 18 },
    "0x80b5a32E4F032B2a058b4F29EC95EEfEEB87aDcd": { coingeckoId: "fx-coin", decimals: 18, },
    "0xd567b3d7b8fe3c79a1ad8da978812cfc4fa05e75": { coingeckoId: "pundi-x-2", decimals: 18, },
    "0x5fd55a1b9fc24967c4db09c513c3ba0dfa7ff687": { coingeckoId: "pundi-x-purse", decimals: 18, },
    "0xeceeefcee421d8062ef8d6b4d814efe4dc898265": { coingeckoId: "tether", decimals: 6, },
  },
  clv: {
    "0x6d6ad95425fcf315c39fa6f3226471d4f16f27b3": { coingeckoId: "clover-finance", decimals: 18, },
    "0x1376C97C5c512d2d6F9173A9A3A016B6140b4536": { coingeckoId: "clover-finance", decimals: 18, },
    "0xA1c3767c93E7B51EcB445fDbae1494DfC654e524": { coingeckoId: "ethereum", decimals: 18, },
    "0x30bEBbC0b6b357945AC30660E025C1532B9C7804": { coingeckoId: "wrapped-bitcoin", decimals: 8, },
    "0xF91193A62879279d6b8f209f89b6418e3C0e5CBf": { coingeckoId: "tether", decimals: 6, },
    "0x4A52F069Cb00905d996A0d7B811D78e60b4cB09E": { coingeckoId: "usd-coin", decimals: 6, },
  },
  avax: {
    "0xb31f66aa3c1e785363f0875a1b74e27b85fd66c7": { coingeckoId: "avalanche-2", decimals: 18, },
    "0x9dEbca6eA3af87Bf422Cea9ac955618ceb56EfB4": { coingeckoId: "avalanche-2", decimals: 18, },
  },
  tron: {
    [nullAddress]: { coingeckoId: "tron", decimals: 6, },
    "TR7NHqjeKQxGTCi8q8ZY4pL8otSzgjLj6t": { coingeckoId: "tether", decimals: 6, },
    "TEkxiTehnzSmSe2XqrBj4w32RUN966rdz8": { coingeckoId: "usd-coin", decimals: 6, },
  },
  lachain: {
    "0x3a898D596840C6B6b586d722bFAdCC8c4761BF41": { coingeckoId: "latoken", decimals: 18, },
  },
  theta: {
<<<<<<< HEAD
    [nullAddress]: { coingeckoId: "theta-fuel", decimals: 18, },
=======
    [nullAddress]: { coingeckoId: "theta-token", decimals: 18, },
>>>>>>> 6946494b
    "0x4dc08b15ea0e10b96c41aec22fab934ba15c983e": { coingeckoId: "theta-fuel", decimals: 18, },
    "0x1336739b05c7ab8a526d40dcc0d04a826b5f8b03": { coingeckoId: "thetadrop", decimals: 18, },
  },
  telos: {
    "0xD102cE6A4dB07D247fcc28F366A623Df0938CA9E": { coingeckoId: "telos", decimals: 18, },
  },
  zyx: {
    "0xc9e1aea009b0bae9141f3dc7523fb42fd48c8656": { coingeckoId: "zyx", decimals: 18, },
  },
  ubiq: {
    "0x1fa6a37c64804c0d797ba6bc1955e50068fbf362": { coingeckoId: "ubiq", decimals: 18, },
  },
  findora: {
    [nullAddress]: { coingeckoId: "findora", decimals: 18, },
    "0x0000000000000000000000000000000000001000": { coingeckoId: "findora", decimals: 18, },
    "0x2e8079e0fe49626af8716fc38adea6799065d7f7": { coingeckoId: "usd-coin", decimals: 6, },
    "0x0632baa26299c9972ed4d9affa3fd057a72252ff": { coingeckoId: "tether", decimals: 6, },
  },
  cosmos: {
    "uatom": { coingeckoId: "cosmos", decimals: 6, },
  },
  terra2: {
    "uluna": { coingeckoId: "terra-luna-2", decimals: 6, },
    "terra1nsuqsk6kh58ulczatwev87ttq2z6r3pusulg9r24mfj2fvtzd4uq3exn26": { coingeckoId: "astroport-fi", decimals: 6, },
  },
  crescent: {
    // token info - https://apigw-v2.crescent.network/asset/info
    "ubcre": { coingeckoId: "liquid-staking-crescent", decimals: 6, },
    "ucre": { coingeckoId: "crescent-network", decimals: 6, },
  },
  osmosis: {
    "uion": { coingeckoId: "ion", decimals: 6, },
  },
  kujira: {
    "ukuji": { coingeckoId: "kujira", decimals: 6, },
    "factory/kujira1qk00h5atutpsv900x202pxx42npjr9thg58dnqpa72f2p7m2luase444a7/uusk": { coingeckoId: "usk", decimals: 6, },
  },
  injective: {
    "inj": { coingeckoId: "injective-protocol", decimals: 18, },
  },
  solana: {
    "6LNeTYMqtNm1pBFN8PfhQaoLyegAH8GD32WmHU9erXKN": { coingeckoId: "aptos", decimals: 8, },
    "EjmyN6qEC1Tf1JxiG1ae7UTJhUxSwk1TCWNWqxWV4J6o": { coingeckoId: tokens.dai, decimals: -10, },
    "eqKJTf1Do4MDPyKisMYqVaUFpkEFAs3riGF3ceDH2Ca": { coingeckoId: tokens.usdc, decimals: 0, },
    "FCqfQSujuPxy6V42UvafBhsysWtEq1vhjfMN1PUbgaxA": { coingeckoId: tokens.usdc, decimals: 2, },
    "DdFPRnccQqLD4zCHrBqdY95D6hvw6PLWp9DEXj1fLCL9": { coingeckoId: tokens.usdc, decimals: 3, },
    "8Yv9Jz4z7BUHP68dz8E8m3tMe6NKgpMUKn8KVqrPA6Fr": { coingeckoId: tokens.usdc, decimals: 3, },
    "Grk6b4UMRWkgyq4Y6S1BnNRF4hRgtnMFp7Sorkv6Ez4u": { coingeckoId: tokens.usdc, decimals: 3, },
    "8XSsNvaKU9FDhYWAv7Yc7qSNwuJSzVrXBNEk7AFiWF69": { coingeckoId: tokens.usdc, decimals: 3, },
    "8qJSyQprMC57TWKaYEmetUR3UUiTP2M3hXdcvFhkZdmv": { coingeckoId: tokens.usdt, decimals: 2, },
    "E77cpQ4VncGmcAXX16LHFFzNBEBb2U7Ar7LBmZNfCgwL": { coingeckoId: tokens.usdt, decimals: 3, },
    "Bn113WT6rbdgwrm12UJtnmNqGqZjY4it2WoUQuQopFVn": { coingeckoId: tokens.usdt, decimals: 3, },
    "FwEHs3kJEdMa2qZHv7SgzCiFXUQPEycEXksfBkwmS8gj": { coingeckoId: tokens.usdt, decimals: 3, },
    "5RpUwQ8wtdPCZHhu6MERp2RGrpobsbZ6MH5dDHkUjs2": { coingeckoId: tokens.busd, decimals: -10, },
    "PUhuAtMHsKavMTwZsLaDeKy2jb7ciETHJP7rhbKLJGY": { coingeckoId: 'usn', decimals: 9, },
  },
  harmony: {
    "0x799a4202c12ca952cB311598a024C80eD371a41e": { coingeckoId: "harmony", decimals: 18, },
    "0xcF664087a5bB0237a0BAd6742852ec6c8d69A27a": { coingeckoId: "harmony", decimals: 18, },
    "0xa9ce83507d872c5e1273e745abcfda849daa654f": { coingeckoId: "xjewel", decimals: 18, },
    "0xea589e93ff18b1a1f1e9bac7ef3e86ab62addc79": { coingeckoId: "viper", decimals: 18, },
  },
  bsc: {
    "0xeeeeeeeeeeeeeeeeeeeeeeeeeeeeeeeeeeeeeeee": { coingeckoId: "binancecoin", decimals: 18, },
    "0xbb4CdB9CBd36B01bD1cBaEBF2De08d9173bc095c": { coingeckoId: "binancecoin", decimals: 18, },
    "0xEa7A82E0Bc636667AB5c65623cd1438370620c3E": { coingeckoId: "binancecoin", decimals: 18, },
    "0x8b04E56A8cd5f4D465b784ccf564899F30Aaf88C": { coingeckoId: "anchorust", decimals: 6, },
    "0x6A46d878401F46B4C7f665f065E0667580e031ec": { coingeckoId: "investin", decimals: 18, },
    "0xa4eF4b0B23C1fc81d3f9ecF93510e64f58A4A016": { coingeckoId: "1million-nfts", decimals: 18, },
    "0x37dfACfaeDA801437Ff648A1559d73f4C40aAcb7": { coingeckoId: "apyswap", decimals: 18, },
    "0x71be881e9c5d4465b3fff61e89c6f3651e69b5bb": { coingeckoId: "brz", decimals: 4, }, // BRZ Token
    "0x316622977073bbc3df32e7d2a9b3c77596a0a603": { coingeckoId: "brz", decimals: 18, }, // jarvis synthetic BRL
    "0x5b1a9850f55d9282a7c4bf23a2a21b050e3beb2f": { coingeckoId: "brz", decimals: 4, }, // BRZ 
    "0xdcecf0664c33321ceca2effce701e710a2d28a3f": { coingeckoId: "tether", decimals: 18, },
    "0x1ddcaa4ed761428ae348befc6718bcb12e63bfaa": { coingeckoId: "usd-coin", decimals: 18, },  // Debridge USDC
    "0x4268b8f0b87b6eae5d897996e6b845ddbd99adf3": { coingeckoId: "usd-coin", decimals: 6, },  // alexar USDC
    "0xE85aFCcDaFBE7F2B096f268e31ccE3da8dA2990A": { coingeckoId: "aBnBc-bad", decimals: 6, },  // HOTFIX: map aBnBc token to undefined
    "0xbb1aa6e59e5163d8722a122cd66eba614b59df0d": { coingeckoId: "aBnBb-bad", decimals: 6, },  // HOTFIX: map aBnBb token to undefined
  },
  oasis: {
    "0x21c718c22d52d0f3a789b752d4c2fd5908a8a733": { coingeckoId: "oasis-network", decimals: 18, },
    "0x5C78A65AD6D0eC6618788b6E8e211F31729111Ca": { coingeckoId: "oasis-network", decimals: 18, },
    "0x9e832CaE5d19e7ff2f0D62881D1E33bb16Ac9bdc": { coingeckoId: "oasis-network", decimals: 18, },
    "0x3223f17957Ba502cbe71401D55A0DB26E5F7c68F": { coingeckoId: "ethereum", decimals: 18, },
    "0x6aB6d61428fde76768D7b45D8BFeec19c6eF91A8": { coingeckoId: "tether", decimals: 6, },
    "0x80A16016cC4A2E6a2CACA8a4a498b1699fF0f844": { coingeckoId: "usd-coin", decimals: 6, },
    "0xe8a638b3b7565ee7c5eb9755e58552afc87b94dd": { coingeckoId: "usd-coin", decimals: 6, },
    "0x81ecac0d6be0550a00ff064a4f9dd2400585fe9c": { coingeckoId: "usd-coin", decimals: 6, }, // USDC celer
  },
  celo: {
    "0x7d00cd74ff385c955ea3d79e47bf06bd7386387d": { coingeckoId: "mcelo", decimals: 18, },
    "0x918146359264c492bd6934071c6bd31c854edbc3": { coingeckoId: "mceur", decimals: 18, },
    "0xe273ad7ee11dcfaa87383ad5977ee1504ac07568": { coingeckoId: "moola-celo-dollars", decimals: 18, },
    "0x37f750B7cC259A2f741AF45294f6a16572CF5cAd": { coingeckoId: "usd-coin", decimals: 6, },
    "0x2a3684e9dc20b857375ea04235f2f7edbe818fa7": { coingeckoId: "usd-coin", decimals: 6, },
    "0xb70e0a782b058bfdb0d109a3599bec1f19328e36": { coingeckoId: "usd-coin", decimals: 18, },
    "0xcd7d7ff64746c1909e44db8e95331f9316478817": { coingeckoId: "usd-coin", decimals: 18, },
    "0x93db49be12b864019da9cb147ba75cdc0506190e": { coingeckoId: "usd-coin", decimals: 18, },
    "0xcfffe0c89a779c09df3df5624f54cdf7ef5fdd5d": { coingeckoId: "tether", decimals: 18, },
    "0x617f3112bf5397d0467d315cc709ef968d9ba546": { coingeckoId: "tether", decimals: 6, },
    "0xBAAB46E28388d2779e6E31Fd00cF0e5Ad95E327B": { coingeckoId: "wrapped-bitcoin", decimals: 8, },
    "0x122013fd7df1c6f636a5bb8f03108e876548b455": { coingeckoId: "ethereum", decimals: 18, },
    "0xe919f65739c26a42616b7b8eedc6b5524d1e3ac4": { coingeckoId: "ethereum", decimals: 18, },
    "0xed193c4e69f591e42398ef54dea65aa1bb02835c": { coingeckoId: "terrausd", decimals: 18, },
    "0x90ca507a5d4458a4c6c6249d186b6dcb02a5bccd": { coingeckoId: "dai", decimals: 18, },
    "0x02de4766c272abc10bc88c220d214a26960a7e92": { coingeckoId: "toucan-protocol-nature-carbon-tonne", decimals: 18, },
    "0x32a9fe697a32135bfd313a6ac28792dae4d9979d": { coingeckoId: "moss-carbon-credit", decimals: 18, },
    "0x66803fb87abd4aac3cbb3fad7c3aa01f6f3fb207": { coingeckoId: "ethereum", decimals: 18, },
  },
  kcc: {
    [nullAddress]: { coingeckoId: "kucoin-shares", decimals: 18, },
    "0x4446fc4eb47f2f6586f9faab68b3498f86c07521": { coingeckoId: "kucoin-shares", decimals: 18, },
    "0x2ca48b4eea5a731c2b54e7c3944dbdb87c0cfb6f": { coingeckoId: "mojitoswap", decimals: 18, },
    "0x0039f574ee5cc39bdd162e9a88e3eb1f111baf48": { coingeckoId: "tether", decimals: 18, },
    "0x980a5afef3d17ad98635f6c5aebcbaeded3c3430": { coingeckoId: "usd-coin", decimals: 18, },
    "0xe3f5a90f9cb311505cd691a46596599aa1a0ad7d": { coingeckoId: "binance-usd", decimals: 18, },
    "0xfa93c12cd345c658bc4644d1d4e1b9615952258c": { coingeckoId: "bitcoin", decimals: 18, }, // BTC-K
    "0x639a647fbe20b6c8ac19e48e2de44ea792c62c5c": { coingeckoId: "binancecoin", decimals: 18, },
    "0x00ee2d494258d6c5a30d6b6472a09b27121ef451": { coingeckoId: "staked-kcs", decimals: 18, },
  },
  near: {
    "token.jumbo_exchange.near": { coingeckoId: "jumbo-exchange", decimals: 18 },
    "token.paras.near": { coingeckoId: "paras", decimals: 18 },
    "marmaj.tkn.near": { coingeckoId: "marmaj", decimals: 18 },
    "linear-protocol.near": { coingeckoId: "linear-protocol", decimals: 24 },
    "token.pembrock.near": { coingeckoId: "pembrock", decimals: 18 },
    "token.burrow.near": { coingeckoId: "burrow", decimals: 18 },
    "token.marmaj.near": { coingeckoId: "marmaj", decimals: 18 },
  },
  cronos: {
    "0x0000000000000000000000000000000000000000": { coingeckoId: "crypto-com-chain", decimals: 18, },
    "0xca2503482e5D6D762b524978f400f03E38d5F962": { coingeckoId: "crypto-com-chain", decimals: 18, },
    "0x45c135c1cdce8d25a3b729a28659561385c52671": { coingeckoId: "alethea-artificial-liquid-intelligence-token", decimals: 18 },
    "0x39a65a74dc5a778ff93d1765ea51f57bc49c81b3": { coingeckoId: "akash-network", decimals: 6 },
    "0xbed48612bc69fa1cab67052b42a95fb30c1bcfee": { coingeckoId: "shiba-inu", decimals: 18 },
    // "0x1a8e39ae59e5556b56b76fcba98d22c9ae557396": { coingeckoId: "dogecoin", decimals: 8 },
    "0xb888d8dd1733d72681b30c00ee76bde93ae7aa93": { coingeckoId: "cosmos", decimals: 6 },
    "0x02dccaf514c98451320a9365c5b46c61d3246ff3": { coingeckoId: "dogelon-mars", decimals: 18 },
  },
  multivac: {
    "0x8E321596267a4727746b2F48BC8736DB5Da26977": { coingeckoId: "multivac", decimals: 18, },
  },
  tomochain: {
    "0xB1f66997A5760428D3a87D68b90BfE0aE64121cC": { coingeckoId: "tomochain", decimals: 18, },
  },
  csc: {
    "0x398dcA951cD4fc18264d995DCD171aa5dEbDa129": { coingeckoId: "tether", decimals: 18, },
  },
  ethereumclassic: {
    [nullAddress]: { coingeckoId: "ethereum-classic", decimals: 18, },
    "0x82A618305706B14e7bcf2592D4B9324A366b6dAd": { coingeckoId: "ethereum-classic", decimals: 18, },
    "0x1953cab0E5bFa6D4a9BaD6E05fD46C1CC6527a5a": { coingeckoId: "ethereum-classic", decimals: 18, },
    "0x35e9A89e43e45904684325970B2E2d258463e072": { coingeckoId: "ethereum-classic", decimals: 18, }
  },
  klaytn: {
    [nullAddress]: { coingeckoId: "klay-token", decimals: 18 }, // Wrapped KLAY
    "0xd7a4d10070a4f7bc2a015e78244ea137398c3b74": { coingeckoId: "klay-token", decimals: 18 }, // Wrapped KLAY
    "0xff3e7cf0c007f919807b32b30a4a9e7bd7bc4121": { coingeckoId: "klay-token", decimals: 18 }, // Wrapped KLAY
    "0xe4f05a66ec68b54a58b17c22107b02e0232cc817": { coingeckoId: "klay-token", decimals: 18 }, // Wrapped KLAY
    "0xf6f6b8bd0ac500639148f8ca5a590341a97de0de": { coingeckoId: "klay-token", decimals: 18 }, // Wrapped KLAY
    "0x9eaefb09fe4aabfbe6b1ca316a3c36afc83a393f": { coingeckoId: "ripple", decimals: 6 },
    "0xd6dab4cff47df175349e6e7ee2bf7c40bb8c05a3": { coingeckoId: "tether", decimals: 6 },
    "0xc6a2ad8cc6e4a7e08fc37cc5954be07d499e7654": { coingeckoId: "klayswap-protocol", decimals: 18 }, // KLAYSWAP
    "0x98a8345bb9d3dda9d808ca1c9142a28f6b0430e1": { coingeckoId: "ethereum", decimals: 18 },
    "0x981846be8d2d697f4dfef6689a161a25ffbab8f9": { coingeckoId: "wrapped-bitcoin", decimals: 8 },
    "0x608792deb376cce1c9fa4d0e6b7b44f507cffa6a": { coingeckoId: "usd-coin", decimals: 6 },
    "0x5c13e303a62fc5dedf5b52d66873f2e59fedadc2": { coingeckoId: "tether", decimals: 6 },
    "0xcb2c7998696ef7a582dfd0aafadcd008d03e791a": { coingeckoId: "dai", decimals: 18 },
    "0xac9c1e4787139af4c751b1c0fadfb513c44ed833": { coingeckoId: "binancecoin", decimals: 18 },
    "0xe2765f3721dab5f080cf14ace661529e1ab9ade7": { coingeckoId: "binance-usd", decimals: 18 },
    "0x45830b92443a8f750247da2a76c85c70d0f1ebf3": { coingeckoId: "avalanche-2", decimals: 18 },
    "0xfAA03A2AC2d1B8481Ec3fF44A0152eA818340e6d": { coingeckoId: "solana", decimals: 18 },
    "0x2b72d65941e657c1305b65fa330ffdde7b397239": { coingeckoId: "aave-usdc", decimals: 6 },
    "0x61fbbfd5416c45f297a8e69ba113789c75f8841c": { coingeckoId: "aave-usdc", decimals: 6 },
    "0x2eadfda6d830547b5168ba88c13d24156a026ce5": { coingeckoId: "aave-usdt", decimals: 6 },
    "0x98aedff55dcc2e7a7d1899b325d1680527dd2742": { coingeckoId: "aave-usdt", decimals: 6 },
    "0x2ff5371dad5c6ef76d55213b7c5a519f6654ba17": { coingeckoId: "aave-dai", decimals: 18 },
    "0xe9a88c33abf71c902f7581321d05e6516cbca761": { coingeckoId: "aave-dai", decimals: 18 },
    "0xd2137fdf10bd9e4e850c17539eb24cfe28777753": { coingeckoId: "krome-stablecoin-bad", decimals: 18 },
  },
  evmos: {
    "0x3F75ceabcdfed1aca03257dc6bdc0408e2b4b026": { coingeckoId: "diffusion", decimals: 18 },
    "0xd4949664cd82660aae99bedc034a0dea8a0bd517": { coingeckoId: "evmos", decimals: 18 },
  },
  hoo: {
    [nullAddress]: { coingeckoId: "hoo-token", decimals: 18 },
    "0x3eff9d389d13d6352bfb498bcf616ef9b1beac87": { coingeckoId: "hoo-token", decimals: 18 },
  },
  cube: {
    [nullAddress]: { coingeckoId: "cube-network", decimals: 18 },
    "0x9d3f61338d6eb394e378d28c1fd17d5909ac6591": { coingeckoId: "cube-network", decimals: 18 },
    // o3 swap bridged tokens
    "0x57EeA49Ec1087695274A9c4f341e414eb64328c2": { coingeckoId: "ethereum", decimals: 18 },
    "0x040eA5C10e6BA4Badb6c433A365cCC4968697230": { coingeckoId: "bitcoin", decimals: 18 },
    "0x79F1520268A20c879EF44d169A4E3812D223C6de": { coingeckoId: "tether", decimals: 18 },
    "0x00f0D8595797943c12605cD59bc0D9f63D750cCf": { coingeckoId: "usd-coin", decimals: 18 },
    "0x3a1F6e3E6F26E92bB0D07841EB68F8E84f39751E": { coingeckoId: "dai", decimals: 18 },
    "0xEe9801669C6138E84bD50dEB500827b776777d28": { coingeckoId: "o3-swap", decimals: 18 },

  },
  elastos: {
    [nullAddress]: { coingeckoId: "elastos", decimals: 18 },
    "0x517e9e5d46c1ea8ab6f78677d6114ef47f71f6c4": { coingeckoId: "elastos", decimals: 18 },
    "0x9f1d0ed4e041c503bd487e5dc9fc935ab57f9a57": { coingeckoId: "binance-usd", decimals: 18 },
  },
  energyweb: {
    "0x6b3bd0478DF0eC4984b168Db0E12A539Cc0c83cd": { coingeckoId: "energy-web-token", decimals: 18 },
  },
  milkomeda: {
    "0xAE83571000aF4499798d1e3b0fA0070EB3A3E3F9": { coingeckoId: "cardano", decimals: 18 },
    "0x4bf769b05e832fcdc9053fffbc78ca889acb5e1e": { coingeckoId: "binance-usd", decimals: 18 },
    "0x8c008BBA2Dd56b99f4A6aB276bE3a478cB075F0C": { coingeckoId: "blueshift", decimals: 18 } // BLUES
  },
  milkomeda_a1: {
    [nullAddress]: { coingeckoId: "algorand", decimals: 18 },
    "0xaF86E6c5Fd9dAf53e5100ed38BaB2572609fCA27": { coingeckoId: "algorand", decimals: 18 },
    "0xBc31960A049Fe10297Ed8432Fb61DD734fEAd4ea": { coingeckoId: "usd-coin", decimals: 6 }, // USDC
    "0x32564ae38E5DBf316958CE25A6aD2A2249EbCc2D": { coingeckoId: "tether", decimals: 6 }, // USDt
    "0xfA9343C3897324496A05fC75abeD6bAC29f8A40f": { coingeckoId: "tether", decimals: 6 }, // multiUSDT
    "0xE3F5a90F9cb311505cd691a46596599aA1A0AD7D": { coingeckoId: "usd-coin", decimals: 6 }, // multiUSDC
    "0xeFAeeE334F0Fd1712f9a8cc375f427D9Cdd40d73": { coingeckoId: "binance-usd", decimals: 18 }, // multiBUSD
    "0x522B61755b5FF8176B2931DA7bF1a5F9414Eb710": { coingeckoId: "tether", decimals: 6 }, // ceUSDT
    "0x2421db204968A367CC2C866CD057fA754Cb84EdF": { coingeckoId: "usd-coin", decimals: 6 }, // ceUSDC
    "0x8Dc0Dfa2AeC0d4410c8C60c5f9cD0CD37b05a06a": { coingeckoId: "binance-usd", decimals: 18 }, // ceBUSD
    "0x150d2421E09eEa31beaa68b7a248700EEcEda87a": { coingeckoId: "dai", decimals: 6 }, // ceDAI
    "0xc9BAA8cfdDe8E328787E29b4B078abf2DaDc2055": { coingeckoId: "blueshift", decimals: 18 } // BLUES
  },
  ultron: {
    [nullAddress]: { coingeckoId: "ultron", decimals: 18 },
    "0x3a4f06431457de873b588846d139ec0d86275d54": { coingeckoId: "ultron", decimals: 18 },
    "0x2318bf5809a72aabadd15a3453a18e50bbd651cd": { coingeckoId: "ethereum", decimals: 18 },
    "0xd2b86a80a8f30b83843e247a50ecdc8d843d87dd": { coingeckoId: "bitcoin", decimals: 18 },
    "0xc7cac85c1779d2b8ada94effff49a4754865e2e4": { coingeckoId: "binance-usd", decimals: 18 },
    "0x97fdd294024f50c388e39e73f1705a35cfe87656": { coingeckoId: "tether", decimals: 6 },
    "0x3c4e0fded74876295ca36f62da289f69e3929cc4": { coingeckoId: "usd-coin", decimals: 6 },
  },
  bittorrent: {
    "0xca424b845497f7204d9301bd13ff87c0e2e86fcf": { coingeckoId: "usd-coin", decimals: 18 },
    "0x9b5f27f6ea9bbd753ce3793a07cba3c74644330d": { coingeckoId: "tether", decimals: 18 },
    "0x23181f21dea5936e24163ffaba4ea3b316b57f3c": { coingeckoId: 'bittorrent', decimals: 18, },
    "0xedf53026aea60f8f75fca25f8830b7e2d6200662": { coingeckoId: 'tron', decimals: 6, },
  },
  bitgert: {
    [nullAddress]: { coingeckoId: "bitrise-token", decimals: 18, },
    "0x0eb9036cbE0f052386f36170c6b07eF0a0E3f710": { coingeckoId: "bitrise-token", decimals: 18, },
    "0xc3b730dd10a7e9a69204bdf6cb5a426e4f1f09e3": { coingeckoId: "lunagens", decimals: 18 },
    "0x11203a00a9134db8586381c4b2fca0816476b3fd": { coingeckoId: "youngparrot", decimals: 18 },
  },
  echelon: {
    [nullAddress]: { coingeckoId: "echelon", decimals: 18, },
    "0xadEE5159f4f82a35B9068A6c810bdc6c599Ba6a8": { coingeckoId: "echelon", decimals: 18, },
  },
  rei: {
    "0x2545af3d8b11e295bb7aedd5826021ab54f71630": { coingeckoId: "rei-network", decimals: 18, },
    "0x988a631caf24e14bb77ee0f5ca881e8b5dcfcec7": { coingeckoId: "tether", decimals: 6, },
    "0x8059e671be1e76f8db5155bf4520f86acfdc5561": { coingeckoId: "wrapped-bitcoin", decimals: 8 },
    "0x5B07F2582d0Cc26E400D56266aeBB201c93560eD": { coingeckoId: "ethereum", decimals: 18 },
  },
  tombchain: {
    "0xDeadDeAddeAddEAddeadDEaDDEAdDeaDDeAD0000": { coingeckoId: "tomb", decimals: 18, },
    "0x4200000000000000000000000000000000000108": { coingeckoId: "lif3", decimals: 18, },
    "0x4200000000000000000000000000000000000006": { coingeckoId: "fantom", decimals: 18, },
    "0x4200000000000000000000000000000000000101": { coingeckoId: "tomb-shares", decimals: 18, },
    "0x4200000000000000000000000000000000000100": { coingeckoId: "usd-coin", decimals: 6, },
    "0x4200000000000000000000000000000000000109": { coingeckoId: "lif3-lshare", decimals: 18, },
  },
  rsk: {
    "0x967f8799af07df1534d48a95a5c9febe92c53ae0": { coingeckoId: "rootstock", decimals: 18, },
    "0x542fda317318ebf1d3deaf76e0b632741a7e677d": { coingeckoId: "rootstock", decimals: 18, },
    "0x1d931bf8656d795e50ef6d639562c5bd8ac2b78f": { coingeckoId: "ethereum", decimals: 18, },
  },
  polis: {
    "0x6fc851b8d66116627fb1137b9d5fe4e2e1bea978": { coingeckoId: "polis", decimals: 18, },
  },
  kekchain: {
    [nullAddress]: { coingeckoId: "kekchain", decimals: 18, },
    "0x71ec0cb8f7dd4f4c5bd4204015c4c287fbdaa04a": { coingeckoId: "kekchain", decimals: 18, },
    "0x54Bd9D8d758AC3717B37b7DC726877a23afF1B89": { coingeckoId: "kekchain", decimals: 18, },
  },
  aptos: {
    "0x1::aptos_coin::AptosCoin": { coingeckoId: "aptos", decimals: 8, },
    "0x5e156f1207d0ebfa19a9eeff00d62a282278fb8719f4fab3a586a0a2c0fffbea::coin::T": { coingeckoId: "usd-coin", decimals: 6, }, // usdc on eth via wormhole
    "0xa2eda21a58856fda86451436513b867c97eecb4ba099da5775520e0f7492e852::coin::T": { coingeckoId: "tether", decimals: 6, }, // via wormhole
    "0xae478ff7d83ed072dbc5e264250e67ef58f57c99d89b447efd8a0a2e8b2be76e::coin::T": { coingeckoId: "wrapped-bitcoin", decimals: 8 }, // via wormhole
    "0xcc8a89c8dce9693d354449f1f73e60e14e347417854f029db5bc8e7454008abb::coin::T": { coingeckoId: "ethereum", decimals: 8, }, // via wormhole
    "0xc91d826e29a3183eb3b6f6aa3a722089fdffb8e9642b94c5fcd4c48d035c0080::coin::T": { coingeckoId: "usd-coin", decimals: 6, }, // usdc on solana via wormhole
    "0x1000000fa32d122c18a6a31c009ce5e71674f22d06a581bb0a15575e6addadcc::usda::USDA": { coingeckoId: "usd-coin", decimals: 6, }, // USD-A
    "0xf22bede237a07e121b56d91a491eb7bcdfd1f5907926a9e58338f964a01b17fa::asset::USDC": { coingeckoId: "usd-coin", decimals: 6, }, // via LayerZero
    "0xf22bede237a07e121b56d91a491eb7bcdfd1f5907926a9e58338f964a01b17fa::asset::USDT": { coingeckoId: "tether", decimals: 6, }, // via LayerZero
    "0xf22bede237a07e121b56d91a491eb7bcdfd1f5907926a9e58338f964a01b17fa::asset::WETH": { coingeckoId: "ethereum", decimals: 6, }, // via LayerZero
    "0xdd89c0e695df0692205912fb69fc290418bed0dbe6e4573d744a6d5e6bab6c13::coin::T": { coingeckoId: "solana", decimals: 8, },
    "0x84d7aeef42d38a5ffc3ccef853e1b82e4958659d16a7de736a29c55fbbeb0114::staked_aptos_coin::StakedAptosCoin": { coingeckoId: "aptos", decimals: 8, },  // tortuga staked aptos
    "0xd11107bdf0d6d7040c6c0bfbdecb6545191fdf13e8d8d259952f53e1713f61b5::staked_coin::StakedAptos": { coingeckoId: "aptos", decimals: 8, },  // ditto staked aptos
    "0x8d87a65ba30e09357fa2edea2c80dbac296e5dec2b18287113500b902942929d::celer_coin_manager::BnbCoin": { coingeckoId: "binancecoin", decimals: 8, },  // Celer
    "0x8d87a65ba30e09357fa2edea2c80dbac296e5dec2b18287113500b902942929d::celer_coin_manager::BusdCoin": { coingeckoId: "binance-usd", decimals: 8, },  // Celer
    "0x8d87a65ba30e09357fa2edea2c80dbac296e5dec2b18287113500b902942929d::celer_coin_manager::UsdcCoin": { coingeckoId: "usd-coin", decimals: 6, },  // Celer
    "0x8d87a65ba30e09357fa2edea2c80dbac296e5dec2b18287113500b902942929d::celer_coin_manager::UsdtCoin": { coingeckoId: "tether", decimals: 6, },  // Celer
    "0x8d87a65ba30e09357fa2edea2c80dbac296e5dec2b18287113500b902942929d::celer_coin_manager::DaiCoin": { coingeckoId: "dai", decimals: 8, },  // Celer
    "0x8d87a65ba30e09357fa2edea2c80dbac296e5dec2b18287113500b902942929d::celer_coin_manager::WethCoin": { coingeckoId: "ethereum", decimals: 8, },  // Celer
    "0x8d87a65ba30e09357fa2edea2c80dbac296e5dec2b18287113500b902942929d::celer_coin_manager::WbtcCoin": { coingeckoId: "wrapped-bitcoin", decimals: 8, },  // Celer
  },
  dogechain: {
    [nullAddress]: { coingeckoId: "dogecoin", decimals: 18, },
    "0xB7ddC6414bf4F5515b52D8BdD69973Ae205ff101": { coingeckoId: "dogecoin", decimals: 18, },
    "0x7b4328c127b85369d9f82ca0503b000d09cf9180": { coingeckoId: "dogechain", decimals: 18, },
    // all multichain bridged tokens
    "0x765277EebeCA2e31912C9946eAe1021199B39C61": { coingeckoId: "usd-coin", decimals: 6, },
    "0x639A647fbe20b6c8ac19E48E2de44ea792c62c5C": { coingeckoId: "dai", decimals: 18, },
    "0xB44a9B6905aF7c801311e8F4E76932ee959c663C": { coingeckoId: "ethereum", decimals: 18, },
    "0xE3F5a90F9cb311505cd691a46596599aA1A0AD7D": { coingeckoId: "tether", decimals: 6, },
    "0xfA9343C3897324496A05fC75abeD6bAC29f8A40f": { coingeckoId: "wrapped-bitcoin", decimals: 8, },
    "0xf27Ee99622C3C9b264583dACB2cCE056e194494f": { coingeckoId: "frax", decimals: 18, },
    "0x97513e975a7fA9072c72C92d8000B0dB90b163c5": { coingeckoId: "frax-share", decimals: 18, },
    "0x332730a4F6E03D9C55829435f10360E13cfA41Ff": { coingeckoId: "binance-usd", decimals: 18, },
    "0xa649325aa7c5093d12d6f98eb4378deae68ce23f": { coingeckoId: "binancecoin", decimals: 18, },
    "0xb12c13e66AdE1F72f71834f2FC5082Db8C091358": { coingeckoId: "quickswap", decimals: 18, },
    "0xDC42728B0eA910349ed3c6e1c9Dc06b5FB591f98": { coingeckoId: "matic-network", decimals: 18, },
    // all synapse bridged tokens
    "0x85C2D3bEBffD83025910985389aB8aD655aBC946": { coingeckoId: "usd-coin", decimals: 6, },
    "0xB3306f03595490e5cC3a1b1704a5a158D3436ffC": { coingeckoId: "dai", decimals: 18, },
    "0x9F4614E4Ea4A0D7c4B1F946057eC030beE416cbB": { coingeckoId: "ethereum", decimals: 18, },
    "0x7f8e71DD5A7e445725F0EF94c7F01806299e877A": { coingeckoId: "tether", decimals: 6, },
    "0xD0c6179c43C00221915f1a61f8eC06A5Aa32F9EC": { coingeckoId: "wrapped-bitcoin", decimals: 8, },
    "0x10D70831f9C3c11c5fe683b2f1Be334503880DB6": { coingeckoId: "frax", decimals: 18, },
    "0x1fC532187B4848d2F9c564531b776A4F8e11201d": { coingeckoId: "binancecoin", decimals: 18, },
    "0x7264610A66EcA758A8ce95CF11Ff5741E1fd0455": { coingeckoId: "canto-inu", decimals: 18, },
  },
  canto: {
    [nullAddress]: { coingeckoId: "canto", decimals: 18, },
    '0x826551890Dc65655a0Aceca109aB11AbDbD7a07B': { coingeckoId: "canto", decimals: 18, },
    "0x80b5a32e4f032b2a058b4f29ec95eefeeb87adcd": { coingeckoId: "usd-coin", decimals: 6, },
    "0xd567B3d7B8FE3C79a1AD8dA978812cfC4Fa05e75": { coingeckoId: "tether", decimals: 6, },
    "0x4e71A2E537B7f9D9413D3991D37958c0b5e1e503": { coingeckoId: "note", decimals: 18, },
    "0x5FD55A1B9FC24967C4dB09C513C3BA0DFa7FF687": { coingeckoId: "ethereum", decimals: 18, },
    "0xeceeefcee421d8062ef8d6b4d814efe4dc898265": { coingeckoId: "cosmos", decimals: 6, },
  },
  ontology_evm: {
    "0xd8bc24cfd45452ef2c8bc7618e32330b61f2691b": { coingeckoId: "ong", decimals: 18, },
  },
  algorand: {
    1: { coingeckoId: "algorand", decimals: 6, },
    312769: { coingeckoId: "tether", decimals: 6, },
    31566704: { coingeckoId: "usd-coin", decimals: 6, },
    692085161: { coingeckoId: "algodao", decimals: 6, },
    724480511: { coingeckoId: "algodex", decimals: 6, },
    463554836: { coingeckoId: "algofund", decimals: 6, },
    230946361: { coingeckoId: "algogems", decimals: 6, },
    441139422: { coingeckoId: "algomint", decimals: 6, },
    465865291: { coingeckoId: "algostable", decimals: 6, },
    841126810: { coingeckoId: "algostable", decimals: 6, },
    511484048: { coingeckoId: "algostake", decimals: 2, },
    163650: { coingeckoId: "arcc", decimals: 6, },
    663905154: { coingeckoId: "bnext-b3x", decimals: 6, },
    342889824: { coingeckoId: "board", decimals: 6, },
    871930188: { coingeckoId: "bring", decimals: 6, },
    137020565: { coingeckoId: "buying", decimals: 2, },
    657291910: { coingeckoId: "carbon-credit", decimals: 0, },
    297995609: { coingeckoId: "choice-coin", decimals: 2, },
    571576867: { coingeckoId: "cosmic-champs", decimals: 6, },
    470842789: { coingeckoId: "defly", decimals: 6, },
    684649988: { coingeckoId: "gard", decimals: 6, },
    607591690: { coingeckoId: "glitter-finance", decimals: 6, },
    386192725: { coingeckoId: "gobtc", decimals: 8, },
    386195940: { coingeckoId: "goeth", decimals: 8, },
    793124631: { coingeckoId: "governance-algo", decimals: 6, },
    137594422: { coingeckoId: "headline", decimals: 6, },
    239444645: { coingeckoId: "kaafila", decimals: 0, },
    6547014: { coingeckoId: "meld-gold", decimals: 5, },
    403499324: { coingeckoId: "nexus-asa", decimals: 0, },
    559219992: { coingeckoId: "octorand", decimals: 6, },
    287867876: { coingeckoId: "opulous", decimals: 10, },
    27165954: { coingeckoId: "planetwatch", decimals: 6, },
    744665252: { coingeckoId: "ptokens-btc-2", decimals: 8, },
    2751733: { coingeckoId: "realio-network", decimals: 7, },
    300208676: { coingeckoId: "smile-coin", decimals: 6, },
    700965019: { coingeckoId: "vestige", decimals: 6, },
    792313023: { coingeckoId: "wrapped-sol", decimals: 9, },
    283820866: { coingeckoId: "xfinite-entertainment-token", decimals: 9, },
    226701642: { coingeckoId: "yieldly", decimals: 6, },
    444035862: { coingeckoId: "zone", decimals: 6, },
  },
  shiden: {
    "0x0f933dc137d21ca519ae4c7e93f87a4c8ef365ef": { coingeckoId: "shiden", decimals: 18 },
    "0xb4BcA5955F26d2fA6B57842655d7aCf2380Ac854": { coingeckoId: "emiswap", decimals: 18 },
    "0x765277EebeCA2e31912C9946eAe1021199B39C61": { coingeckoId: "ethereum", decimals: 18 },
    "0x332730a4f6e03d9c55829435f10360e13cfa41ff": { coingeckoId: "binancecoin", decimals: 18 },
    "0x65e66a61d0a8f1e686c2d6083ad611a10d84d97a": { coingeckoId: "binance-usd", decimals: 18 },
    "0x722377a047e89ca735f09eb7cccab780943c4cb4": { coingeckoId: "standard-protocol", decimals: 18 }
  },
  tezos: {
    // KT1PWx2mnDueood7fEmfbBDKx1D9BAnnXitn: { coingeckoId: "tzbtc", decimals: 8 },
    tezos: { coingeckoId: "tezos", decimals: 0 },
    'KT1UpeXdK6AJbX58GJ92pLZVCucn2DR8Nu4b': { coingeckoId: "tezos", decimals: 6 },
    'KT1VYsVfmobT7rsMVivvZ4J8i3bPiqz12NaH': { coingeckoId: "tezos", decimals: 6 },
    KT1GRSvLoikDsXujKgZPsGLX8k8VvR2Tq95b: { coingeckoId: "plenty-dao", decimals: 18 },
    KT1SjXiUX63QvdNMcM2m492f7kuf8JxXRLp4: { coingeckoId: "tezos", decimals: 6 }, // this is ctez, ideally should be valued higher
    KT1Ha4yFVeyzw6KRAdkzq6TxDHB97KG4pZe8: { coingeckoId: "dogami", decimals: 5 },
    KT1JkoE42rrMBP9b2oDhbx6EUr26GcySZMUH: { coingeckoId: "kolibri-dao", decimals: 18 },
    "KT18fp5rcTW7mbWDmzFwjLDUhs5MeJmagDSZ-19": { coingeckoId: "wrapped-bitcoin", decimals: 8 },
    "KT18fp5rcTW7mbWDmzFwjLDUhs5MeJmagDSZ-17": { coingeckoId: "usd-coin", decimals: 6 },
    "KT18fp5rcTW7mbWDmzFwjLDUhs5MeJmagDSZ-11": { coingeckoId: "matic-network", decimals: 18 },
    "KT18fp5rcTW7mbWDmzFwjLDUhs5MeJmagDSZ-10": { coingeckoId: "chainlink", decimals: 18 },
    "KT18fp5rcTW7mbWDmzFwjLDUhs5MeJmagDSZ-1": { coingeckoId: "binance-usd", decimals: 18 },
    "KT18fp5rcTW7mbWDmzFwjLDUhs5MeJmagDSZ-20": { coingeckoId: "ethereum", decimals: 18 },
    "KT18fp5rcTW7mbWDmzFwjLDUhs5MeJmagDSZ-5": { coingeckoId: "dai", decimals: 18 },
    "KT19DUSZw7mfeEATrbWVPHRrWNVbNnmfFAE6": { coingeckoId: "paul-token", decimals: 18 },
    "KT1TgmD7kXQzofpuc9VbTRMdZCS2e6JDuTtc": { coingeckoId: "upsorber", decimals: 0 },
    "KT1TwzD6zV3WeJ39ukuqxcfK2fJCnhvrdN1X": { coingeckoId: "smartlink", decimals: 3 },
    "KT19at7rQUvyjxnZ2fBv7D9zc8rkyG7gAoU8": { coingeckoId: "ethtez", decimals: 18 },
    KT18fp5rcTW7mbWDmzFwjLDUhs5MeJmagDSZ: { coingeckoId: "aave", decimals: 18 },
    "KT18fp5rcTW7mbWDmzFwjLDUhs5MeJmagDSZ-18": { coingeckoId: "tether", decimals: 6 },
    KT1K9gCRgaLRFKTErYt1wVxA3Frb9FjasjTV: { coingeckoId: "kolibri-usd", decimals: 18 },
    KT1LN4LPSqTMS7Sd2CJw4bbDGRkMv2t68Fy9: { coingeckoId: "usdtez", decimals: 6 },
    KT1XRPEPXbZK25r3Htzp2o1x7xdMMmfocKNW: { coingeckoId: "youves-uusd", decimals: 12 },
    KT1PWx2mnDueood7fEmfbBDKx1D9BAnnXitn: { coingeckoId: "bitcoin", decimals: 8 }, // TODO: tzBTC is not coingecko, so marking it as btc
    'KT1XRPEPXBZK25R3HTZP2O1X7XDMMMFOCKNW-0': { coingeckoId: "youves-uusd", decimals: 12 },
    // 'KT1XRPEPXbZK25r3Htzp2o1x7xdMMmfocKNW-1': { coingeckoId: 'youves-you-defi', decimals: 12, },  //uDEFI token - update gecko id here after adding in coin geckp
    KT1Xobej4mc6XgEjDoJoHtTKgbD1ELMvcQuL: { coingeckoId: "youves-you-governance", decimals: 12 },
    "KT1XRPEPXbZK25r3Htzp2o1x7xdMMmfocKNW-2": { coingeckoId: "wrapped-bitcoin", decimals: 12 }, // youves BTC
    KT1UsSfaXyqcjSVPeiD7U1bWgKy3taYN7NWY: { coingeckoId: "ethereum", decimals: 18 }, // plenty bridge
    "KT1UsSfaXyqcjSVPeiD7U1bWgKy3taYN7NWY-0": { coingeckoId: "ethereum", decimals: 18 }, // plenty bridge
    "KT1UsSfaXyqcjSVPeiD7U1bWgKy3taYN7NWY-1": { coingeckoId: "wrapped-bitcoin", decimals: 8 }, // plenty bridge
    "KT1UsSfaXyqcjSVPeiD7U1bWgKy3taYN7NWY-2": { coingeckoId: "usd-coin", decimals: 6 }, // plenty bridge
    "KT1UsSfaXyqcjSVPeiD7U1bWgKy3taYN7NWY-3": { coingeckoId: "tether", decimals: 6 }, // plenty bridge
    "KT1UsSfaXyqcjSVPeiD7U1bWgKy3taYN7NWY-4": { coingeckoId: "matic-network", decimals: 18 }, // plenty bridge
    "KT1UsSfaXyqcjSVPeiD7U1bWgKy3taYN7NWY-5": { coingeckoId: "chainlink", decimals: 18 }, // plenty bridge
    "KT1UsSfaXyqcjSVPeiD7U1bWgKy3taYN7NWY-6": { coingeckoId: "dai", decimals: 18 }, // plenty bridge
    "KT1UsSfaXyqcjSVPeiD7U1bWgKy3taYN7NWY-7": { coingeckoId: "binance-usd", decimals: 18 }, // plenty bridge
    "KT1XnTn74bUtxHfDtBmm2bGZAQfhPbvKWR8o": { coingeckoId: "tether", decimals: 6 }, // usdt on tezos
    "KT1F1mn2jbqQCJcsNgYKVAQjvenecNMY2oPK": { coingeckoId: "pixelpotus", decimals: 6 },
    "KT193D4vozYnhGJQVtw7CoxxqphqUEEwK6Vb": { coingeckoId: "quipuswap-governance-token", decimals: 6 },
    "KT1ErKVqEhG9jxXgUG2KGLW3bNM7zXHX8SDF": { coingeckoId: "unobtanium-tezos", decimals: 9 },
    "KT1AFA2mwNUMNd4SsujE1YYp29vd8BZejyKW": { coingeckoId: "hic-et-nunc-dao", decimals: 6 },
    "KT1XTxpQvo7oRCqp85LikEZgAZ22uDxhbWJv": { coingeckoId: "gif-dao", decimals: 9 },
    "KT1A5P4ejnLix13jtadsfV9GCnXLMNnab8UT": { coingeckoId: "kalamint", decimals: 10 },
    "KT1XPFjZqCULSnqfKaaYy8hJjeY63UNSGwXg": { coingeckoId: "crunchy-dao", decimals: 8 },
    "KT1BHCumksALJQJ8q8to2EPigPW6qpyTr7Ng": { coingeckoId: "crunchy-network", decimals: 8 },
    "KT1LRboPna9yQY9BrjtQYDS1DVxhKESK4VVd": { coingeckoId: "wrap-governance-token", decimals: 8 },
    "KT1REEb5VxWRjcHm5GzDMwErMmNFftsE5Gpf": { coingeckoId: "stableusd", decimals: 6 },
    "KT1AEfeckNbdEYwaMKkytBwPJPycz7jdSGea": { coingeckoId: "staker-dao", decimals: 18 },
    "KT1BB1uMwVvJ1M3vVHXWALs1RWdgTp1rnXTR": { coingeckoId: "moneyhero", decimals: 8 },
    "KT19y6R8x53uDKiM46ahgguS6Tjqhdj2rSzZ": { coingeckoId: "instaraise", decimals: 9 },
  },
  hpb: {
    "0xBE05Ac1FB417c9EA435b37a9Cecd39Bc70359d31": { coingeckoId: "high-performance-blockchain", decimals: 18 }
  },
  godwoken: {
    "0xe934f463d026d97f6ce0a10215d0ac4224f0a930": { coingeckoId: "nervos-network", decimals: 18, }, // Wrapped CKB
    "0xC3b946c53E2e62200515d284249f2a91d9DF7954": { coingeckoId: "usd-coin", decimals: 6, }, // Wrapped USDC (ForceBridge from Ethereum)
    "0xA21B19d660917C1DE263Ad040Ba552737cfcEf50": { coingeckoId: "usd-coin", decimals: 18, }, // Wrapped USDC (ForceBridge from BSC)
    "0x07a388453944bB54BE709AE505F14aEb5d5cbB2C": { coingeckoId: "tether", decimals: 6, }, // Wrapped USDT (ForceBridge from Ethereum)
    "0x5C30d9396a97f2279737E63B2bf64CC823046591": { coingeckoId: "tether", decimals: 18, }, // Wrapped USDT (ForceBridge from BSC)
    "0x7818FA4C71dC3b60049FB0b6066f18ff8c720f33": { coingeckoId: "bitcoin", decimals: 8, }, // Wrapped BTC (ForceBridge from Ethereum)
    "0x3f8d2b24C6fa7b190f368C3701FfCb2bd919Af37": { coingeckoId: "bitcoin", decimals: 18, }, // Wrapped BTC (ForceBridge from BSC)
  },
  godwoken_v1: {
    "0xc296f806d15e97243a08334256c705ba5c5754cd": { coingeckoId: "nervos-network", decimals: 18, }, // Wrapped CKB
    "0x7538c85cae4e4673253ffd2568c1f1b48a71558a": { coingeckoId: "nervos-network", decimals: 18, }, // pCKB
    "0x9E858A7aAEDf9FDB1026Ab1f77f627be2791e98A": { coingeckoId: "ethereum", decimals: 18, }, // ETH (via Forcebridge from ETH)
    "0xbadb9b25150ee75bb794198658a4d0448e43e528": { coingeckoId: "binancecoin", decimals: 18, }, // BNB (via Forcebridge from BSC)
    "0x82455018f2c32943b3f12f4e59d0da2faf2257ef": { coingeckoId: "wrapped-bitcoin", decimals: 8, }, // WBTC (via Forcebridge from ETH)
    "0xef2439e020509259fa603c34b35a81ffe676cfb4": { coingeckoId: "wrapped-bitcoin", decimals: 18, }, // BTCB (via Forcebridge from BSC)
    "0xB66954619363145a05eF835547449EB9050d82f6": { coingeckoId: "ethereum", decimals: 18, }, // WETH (Via Celer CBridge From ETH)
    "0x186181e225dc1Ad85a4A94164232bD261e351C33": { coingeckoId: "usd-coin", decimals: 6, }, // USDC (via Forcebridge from ETH
    "0xfa307cfdea89dc197a346c338a98ac85d517af6e": { coingeckoId: "usd-coin", decimals: 18, }, // USDC (via Forcebridge from BSC
    "0xdff2facdfe47c1d5b51f18231f900949f1d5988f": { coingeckoId: "tether", decimals: 18, }, // USDT (via Forcebridge from BSC
    "0x53bB26dc8C5EFC6c95C37155aCa487d1D043436a": { coingeckoId: "usd-coin", decimals: 6, }, // USDC (Via Celer CBridge From ETH)
    "0x2c9Fc6087875646112f66a3C92fEF2d158FAa76e": { coingeckoId: "dai", decimals: 18, }, // DAI (via Forcebridge from ETH)
    "0x317F8d18FB16E49a958Becd0EA72f8E153d25654": { coingeckoId: "dai", decimals: 18, }, // Dai (Via Celer CBridge From ETH)
    "0x8E019acb11C7d17c26D334901fA2ac41C1f44d50": { coingeckoId: "tether", decimals: 6, }, // USDT (via Forcebridge from ETH)
    "0x3c790b38f466514ffCB4230e7B2334e52B64c942": { coingeckoId: "tether", decimals: 6, }, // USDT (Via Celer CBridge From ETH)
    "0xcD7bC9fC617a4F82eC1c8359D1C8610B90e3B44C": { coingeckoId: "binance-usd", decimals: 18, }, // BUSD (Via Celer CBridge From BSC)
    "0x1C428a6539A40eC5Bb481631266a51cd19b233B1": { coingeckoId: "bitcoin", decimals: 8, }, // Wrapped BTC (Celer CBridge from ETH)
    "0xB44a9B6905aF7c801311e8F4E76932ee959c663C": { coingeckoId: "bitcoin", decimals: 8, }, // Wrapped BTC (MultiChain Bridge from ETH)
    "0x765277EebeCA2e31912C9946eAe1021199B39C61": { coingeckoId: "dai", decimals: 18, }, // DAI (via Multichain Bridge from ETH)
    "0xE3F5a90F9cb311505cd691a46596599aA1A0AD7D": { coingeckoId: "usd-coin", decimals: 6, }, // USDC (via Multichain Bridge from ETH)
    "0xfA9343C3897324496A05fC75abeD6bAC29f8A40f": { coingeckoId: "tether", decimals: 6, }, // USDT (via Multichain Bridge from ETH)


  },
  waves: {
    "5UYBPpq4WoU5n4MwpFkgJnW3Fq4B1u3ukpK33ik4QerR": { coingeckoId: "binancecoin", decimals: 8 },
    DG2xFkPdDwKUoBkzGAhQtLpSGzfXLiCYPEzeKH2Ad24p: { coingeckoId: "neutrino", decimals: 6 },
    Atqv59EYzjFGuitKVnMRk6H8FukjoV3ktPorbEys25on: { coingeckoId: "waves-exchange", decimals: 8 },
    "474jTeYx2r2Va35794tCScAXWJG9hU2HcgxzMowaZUnu": { coingeckoId: "ethereum", decimals: 8 },
    "34N9YcEETLWn93qYQ64EsP1x89tSruJU44RrEMSXXEPJ": { coingeckoId: "tether", decimals: 6 },
    "8LQW8f7P5d5PZM7GtZEBgaqRPGSzS3DfPuiXrURJ4AJS": { coingeckoId: "bitcoin", decimals: 8 },
    WAVES: { coingeckoId: "waves", decimals: 8 },
    "2Fh9m3dNQXycHdnytEaETN3P1gDT7ij5U4HjMqQBeaqN": { coingeckoId: "ftx-token", decimals: 8 },
    "4GZH8rk5vDmMXJ81Xqfm3ovFaczqMnQ11r7aELiNxWBV": { coingeckoId: "fantom", decimals: 8 },
    "3KhNcHo4We1G5EWps7b1e5DTdLgWDzctc8S6ynu37KAb": { coingeckoId: "curve-dao-token", decimals: 8 },
    GVxGPBtgVWMW1wHiFnfaCakbJ6sKgZgowJgW5Dqrd7JH: { coingeckoId: "shiba-inu", decimals: 2 },
    HcHacFH51pY91zjJa3ZiUVWBww54LnsL4EP3s7hVGo9L: { coingeckoId: "matic-network", decimals: 8 },
    "4YmM7mj3Av4DPvpNpbtK4jHbpzYDcZuY6UUnYpqTbzLj": { coingeckoId: "uniswap", decimals: 8 },
    "6QUVF8nVVVvM7do7JT2eJ5o5ehnZgXUg13ysiB9JiQrZ": { coingeckoId: "terra-luna", decimals: 8 },
    "7TMu26hAs7B2oW6c5sfx45KSZT7GQA3TZNYuCav8Dcqt": { coingeckoId: "aave", decimals: 8 },
    E4rss7qLUcawCvD2uMrbLeTMPGkX15kS3okWCbUhLNKL: { coingeckoId: "maker", decimals: 8 },
    HLckRcg7hJ3Syf3PrGftFijKqQMJipf81WY3fwvHCJbe: { coingeckoId: "crypto-com-chain", decimals: 8 },
    "8zUYbdB8Q6mDhpcXYv52ji8ycfj4SDX4gJXS7YY3dA4R": { coingeckoId: "dai", decimals: 6 },
    "8DLiYZjo3UUaRBTHU7Ayoqg4ihwb6YH1AfXrrhdjQ7K1": { coingeckoId: "binance-usd", decimals: 6 },
    "47cyc68FWJszCWEwMWVsD9CadjS2M1XtgANuRGbEW8UH": { coingeckoId: "cosmos", decimals: 8 },
    "2bbGhKo5C31iEiB4CwGuqMYwjD7gCA9eXmm51fe2v8vT": { coingeckoId: "chainlink", decimals: 8 },
    BLRxWVJWaVuR2CsCoTvTw2bDZ3sQLeTbCofcJv7dP5J4: { coingeckoId: "yearn-finance", decimals: 8 },
    A1uMqYTzBdakuSNDv7CruWXP8mRZ4EkHwmip2RCauyZH: { coingeckoId: "the-graph", decimals: 8 },
    "2thtesXvnVMcCnih9iZbJL3d2NQZMfzENJo8YFj6r5jU": { coingeckoId: "terrausd", decimals: 6 },
    "2GBgdhqMjUPqreqPziXvZFSmDiQVrxNuGxR1z7ZVsm4Z": { coingeckoId: "apecoin", decimals: 8 },
    Aug9ccbPApb1hxXSue8fHuvbyMf1FV1BYBtLUuS5LZnU: { coingeckoId: "decentraland", decimals: 8 },
    ATQdLbehsMrmHZLNFhUm1r6s14NBT5JCFcSJGpaMrkAr: { coingeckoId: "axie-infinity", decimals: 8 },
    "8YyrMfuBdZ5gtMWkynLTveRvGb6LJ4Aff9rpz46UUMW": { coingeckoId: "the-sandbox", decimals: 8 },
    EfwRV6MuUCGgAUchdsF4dDFnSpKrDW3UYshdaDy4VBeB: { coingeckoId: "enjincoin", decimals: 8 },
    "5zoDNRdwVXwe7DveruJGxuJnqo7SYhveDeKb8ggAuC34": { coingeckoId: "wrapped-bitcoin", decimals: 8 },
    DSbbhLsSTeDg5Lsiufk2Aneh3DjVqJuPr2M9uU1gwy5p: { coingeckoId: "vires-finance", decimals: 8 },
    // 'C1iWsKGqLwjHUndiQ7iXpdmPum9PeCDFfyXBdJJosDRS': { coingeckoId: 'duck-egg', decimals: 8, },  // fix this with right coin gecko id
    "4LHHvYGNKJUg5hj65aGD5vgScvCBmLpdRFtjokvCjSL8": { coingeckoId: "waves-enterprise", decimals: 8 },
    // 'HEB8Qaw9xrWpWs8tHsiATYGBWDBtP2S7kcPALrMu43AS': { coingeckoId: 'puzzle', decimals: 8, },  // fix this with right coin gecko id
    // 'D4TPjtzpsDEJFS1pUAkvh1tJJJMNWGcSrds9sveBoQka': { coingeckoId: 'race', decimals: 8, },
    // '3UHgFQECoynwC3iunYBnbhzmcCzC5gVnVZMv8Yw1bneK': { coingeckoId: 'east', decimals: 8, },
    "6nSpVyNH7yM69eg446wrQR94ipbbcmZMU1ENPwanC97g": { coingeckoId: "neutrino-system-base-token", decimals: 8 },
    // 'DUk2YTxhRoAqMJLus4G2b3fR8hMHVh6eiyFx5r29VR6t': { coingeckoId: 'neutrino eur', decimals: 8, },
    Ehie5xYpeN8op1Cctc6aGUrqx8jq3jtf1DSjXDbfm7aT: { coingeckoId: "swop", decimals: 6 },
    "7LMV3s1J4dKpMQZqge5sKYoFkZRLojnnU49aerqos4yg": { coingeckoId: "enno-cash", decimals: 8 },
    "9sQutD5HnRvjM1uui5cVC4w9xkMPAfYEV8ymug3Mon2Y": { coingeckoId: "signaturechain", decimals: 8 },
    DHgwrRvVyqJsepd32YbBqUeDH4GJ1N984X8QoekjgH8J: { coingeckoId: "waves-community-token", decimals: 2 },
    // 'AbunLGErT5ctzVN8MVjb4Ad9YgjpubB8Hqb17VxzfAck': { coingeckoId: 'Waves World', decimals: 0, },
    HZk1mbfuJpmxU1Fs4AX5MWLVYtctsNcg6e2C6VKqK8zk: { coingeckoId: "litecoin", decimals: 8 },
    "6XtHjpXbs9RRJP2Sr9GUyVqzACcby9TkThHXnjVC5CDJ": { coingeckoId: "usd-coin", decimals: 6 }
  },
  songbird: {
    "0x02f0826ef6aD107Cfc861152B32B52fD11BaB9ED": { coingeckoId: "songbird", decimals: 18 },
    "0xC348F894d0E939FE72c467156E6d7DcbD6f16e21": { coingeckoId: "flare-finance", decimals: 18 },
    "0x70Ad7172EF0b131A1428D0c1F66457EB041f2176": { coingeckoId: "canary-dollar", decimals: 18 }
  },
  energi: {
    "0x7A86173daa4fDA903c9A4C0517735a7d34B9EC39": { coingeckoId: "energi", decimals: 18 },
    "0xa55f26319462355474a9f2c8790860776a329aa4": { coingeckoId: "energi", decimals: 18 }
  },
  nahmii: {
    "0x4200000000000000000000000000000000000006": { coingeckoId: "ethereum", decimals: 18 },
    "0x595DBA438a1bf109953F945437c1584319515d88": { coingeckoId: "nahmii", decimals: 15 }
  },
  curio: {
    "0x134EbAb7883dFa9D04d20674dd8A8A995fB40Ced": { coingeckoId: "curio-governance", decimals: 18 },
  },
  gochain: {
    "0xcC237fa0A4B80bA47992d102352572Db7b96A6B5": { coingeckoId: "gochain", decimals: 18 },
    "0x97a19aD887262d7Eca45515814cdeF75AcC4f713": { coingeckoId: "usd-coin", decimals: 6 },
    "0x67bBB47f6942486184f08a671155FCFA6cAd8d71": { coingeckoId: "fast-finance", decimals: 18 },
  },
  dfk: {
    "0xCCb93dABD71c8Dad03Fc4CE5559dC3D89F67a260": { coingeckoId: "defi-kingdoms", decimals: 18 },
    "0x77f2656d04E158f915bC22f07B779D94c1DC47Ff": { coingeckoId: "xjewel", decimals: 18 },
    "0x0ab87046fBb341D058F17CBC4c1133F25a20a52f": { coingeckoId: "governance-ohm", decimals: 18 },
    "0x2Df041186C844F8a2e2b63F16145Bc6Ff7d23E25": { coingeckoId: "fantom", decimals: 18 },
    // "0xb57b60debdb0b8172bb6316a9164bd3c695f133a": { coingeckoId: "avalanche-2", decimals: 18 },
    // "0x3ad9dfe640e1a9cc1d9b0948620820d975c3803a": { coingeckoId: "usd-coin", decimals: 18 },
  },
  smartbch: {
    [nullAddress]: { coingeckoId: "bitcoin-cash", decimals: 18 },
    "0x3743ec0673453e5009310c727ba4eaf7b3a1cc04": { coingeckoId: "bitcoin-cash", decimals: 18 },
    "0x0b00366fBF7037E9d75E4A569ab27dAB84759302": { coingeckoId: "law", decimals: 18 },
    "0x7b2B3C5308ab5b2a1d9a94d20D35CCDf61e05b72": { coingeckoId: "flex-usd", decimals: 18 },
    "0x24d8d5Cbc14FA6A740c3375733f0287188F8dF3b": { coingeckoId: "tropical-finance", decimals: 18 },
    "0xBc2F884680c95A02cea099dA2F524b366d9028Ba": { coingeckoId: "tether", decimals: 18 },
    "0x265bD28d79400D55a1665707Fa14A72978FA6043": { coingeckoId: "cashcats", decimals: 2 },
    "0x9192940099fDB2338B928DE2cad9Cd1525fEa881": { coingeckoId: "bchpad", decimals: 18 },
  },
  palm: {
    "0x4c1f6fcbd233241bf2f4d02811e3bf8429bc27b8": { coingeckoId: "dai", decimals: 18 },
    "0x726138359c17f1e56ba8c4f737a7caf724f6010b": { coingeckoId: "ethereum", decimals: 18 }
  },
  syscoin: {
    "0xd3e822f3ef011Ca5f17D82C956D952D8d7C3A1BB": { coingeckoId: "syscoin", decimals: 18 }
  },
  vision: {
    "0x1Db6Cdc620388a0b6046B20CD59503a0839AdCFF": { coingeckoId: "tether", decimals: 18 },
    "0x79ffbC4fff98b821D59dbD7B33f91a2783006b6f": { coingeckoId: "vision-metaverse", decimals: 6 }
  },
  kava: {
    [nullAddress]: { coingeckoId: "kava", decimals: 18 },
    "0xc86c7C0eFbd6A49B35E8714C5f59D99De09A225b": { coingeckoId: "kava", decimals: 18 },
    "0x332730a4F6E03D9C55829435f10360E13cfA41Ff": { coingeckoId: "binance-usd", decimals: 18 },
    "0x65e66a61D0a8F1e686C2D6083ad611a10D84D97A": { coingeckoId: "binancecoin", decimals: 18 },
    "0xfA9343C3897324496A05fC75abeD6bAC29f8A40f": { coingeckoId: "usd-coin", decimals: 6 },
    "0xB44a9B6905aF7c801311e8F4E76932ee959c663C": { coingeckoId: "tether", decimals: 6 },
    "0x818ec0A7Fe18Ff94269904fCED6AE3DaE6d6dC0b": { coingeckoId: "bitcoin", decimals: 8 },
    "0xE3F5a90F9cb311505cd691a46596599aA1A0AD7D": { coingeckoId: "ethereum", decimals: 18 },
    "0x765277EebeCA2e31912C9946eAe1021199B39C61": { coingeckoId: "dai", decimals: 18 },
    "0xc13791DA84f43525189456CfE2026C60D3B7F706": { coingeckoId: "kava", decimals: 18 },
    "0x7c598c96d02398d89fbcb9d41eab3df0c16f227d": { coingeckoId: "sushi", decimals: 18 },
  },
  sx: {
    "0xaa99bE3356a11eE92c3f099BD7a038399633566f": { coingeckoId: "sx-network", decimals: 18 },
    "0xA173954Cc4b1810C0dBdb007522ADbC182DaB380": { coingeckoId: "ethereum", decimals: 18 },
    "0xe2aa35C2039Bd0Ff196A6Ef99523CC0D3972ae3e": { coingeckoId: "usd-coin", decimals: 6 },
    "0xfa6F64DFbad14e6883321C2f756f5B22fF658f9C": { coingeckoId: "matic-network", decimals: 18 },
    "0x53813CD4aCD7145A716B4686b195511FA93e4Cb7": { coingeckoId: "dai", decimals: 18 },
    "0x7Dc31a2FCBfbAd1ed4519111Fd33f78316BcBC81": { coingeckoId: "shark", decimals: 18 }
  },
  meter: {
    [nullAddress]: { coingeckoId: "meter", decimals: 18 },
    "0x5729cb3716a315d0bde3b5e489163bf8b9659436": { coingeckoId: "meter", decimals: 18 },
    "0x160361ce13ec33c993b5cca8f62b6864943eb083": { coingeckoId: "meter", decimals: 18 },
    "0xd86e243fc0007e6226b07c9a50c9d70d78299eb5": { coingeckoId: "usd-coin", decimals: 6 },
    "0x6abaedab0ba368f1df52d857f24154cc76c8c972": { coingeckoId: "meter-stable", decimals: 18 },
    "0x24aa189dfaa76c671c279262f94434770f557c35": { coingeckoId: "binance-usd", decimals: 18 },
    "0x75fd6f7edcc5e7a8100ead3d29ccd844153ef0f3": { coingeckoId: "theta-fuel", decimals: 18 },
    "0x5fa41671c48e3c951afc30816947126ccc8c162e": { coingeckoId: "tether", decimals: 6 }
  },
  callisto: {
    "0xF5AD6F6EDeC824C7fD54A66d241a227F6503aD3a": { coingeckoId: "callisto", decimals: 18 },
    "0xbf6c50889d3a620eb42c0f188b65ade90de958c4": { coingeckoId: "tether", decimals: 18 },
    "0xccc766f97629a4e14b3af8c91ec54f0b5664a69f": { coingeckoId: "ethereum-classic", decimals: 18 },
    "0xcc208c32cc6919af5d8026dab7a3ec7a57cd1796": { coingeckoId: "ethereum", decimals: 18 },
    "0xccde29903e621ca12df33bb0ad9d1add7261ace9": { coingeckoId: "binancecoin", decimals: 18 },
    "0x9FaE2529863bD691B4A7171bDfCf33C7ebB10a65": { coingeckoId: "soy-finance", decimals: 18 },
  },
  thundercore: {
    "0x413cefea29f2d07b8f2acfa69d92466b9535f717": { coingeckoId: "thunder-token", decimals: 18 },
    "0x4f3c8e20942461e2c3bdd8311ac57b0c222f2b82": { coingeckoId: "tether", decimals: 6 },
    "0x6576bb918709906dcbfdceae4bb1e6df7c8a1077": { coingeckoId: "ethereum", decimals: 18 },
    "0x22e89898a04eaf43379beb70bf4e38b1faf8a31e": { coingeckoId: "usd-coin", decimals: 6 },
    "0xbeb0131d95ac3f03fd15894d0ade5dbf7451d171": { coingeckoId: "binance-usd", decimals: 18 },
  },
  conflux: {
    "0x14b2d3bc65e74dae1030eafd8ac30c533c976a9b": { coingeckoId: "conflux-token", decimals: 18 },
    "0x1f545487c62e5acfea45dcadd9c627361d1616d8": { coingeckoId: "wrapped-bitcoin", decimals: 18 },
    "0xa47f43de2f9623acb395ca4905746496d2014d57": { coingeckoId: "ethereum", decimals: 18 },
    "0x6963efed0ab40f6c3d7bda44a05dcf1437c44372 ": { coingeckoId: "usd-coin", decimals: 18, },
    "0xfe97e85d13abd9c1c33384e796f10b73905637ce": { coingeckoId: "tether", decimals: 18, },
  },
  ethereum: {
    "0xf6b1c627e95bfc3c1b4c9b825a032ff0fbf3e07d": { coingeckoId: "jpyc", decimals: 18 },
    "0xa80505c408C4DEFD9522981cD77e026f5a49FE63": { coingeckoId: "neuy", decimals: 18 },
    "0x97fe22e7341a0cd8db6f6c021a24dc8f4dad855f": { coingeckoId: "jarvis-synthetic-british-pound", decimals: 18 },
    "0x0f83287ff768d1c1e17a42f44d644d7f22e8ee1d": { coingeckoId: "upper-swiss-franc", decimals: 18 },
    "0x9fcf418b971134625cdf38448b949c8640971671": { coingeckoId: "tether-eurt", decimals: 18 },
    "0x8751d4196027d4e6da63716fa7786b5174f04c15": { coingeckoId: "wrapped-bitcoin", decimals: 18 },
    "0xf56b164efd3cfc02ba739b719b6526a6fa1ca32a": { coingeckoId: "curio-governance", decimals: 18 },
    "0xb1c9bc94aCd2fAE6aABf4ffae4429B93512a81D2": { coingeckoId: "ariadne", decimals: 18 },
    "0x5067006f830224960fb419d7f25a3a53e9919bb0": { coingeckoId: "smartpad-2", decimals: 18 },
    "0x2e9d63788249371f1dfc918a52f8d799f4a38c94": { coingeckoId: "tokemak", decimals: 18 },
    "0x6b3595068778dd592e39a122f4f5a5cf09c90fe2": { coingeckoId: "sushi", decimals: 18 },
  },
  moonbeam: {
    // celer bridge
    "0x81ecac0d6be0550a00ff064a4f9dd2400585fe9c": { coingeckoId: "tether", decimals: 6 },
    "0x6a2d262d56735dba19dd70682b39f6be9a931d98": { coingeckoId: "usd-coin", decimals: 6 },
    "0x6959027f7850adf4916ff5fdc898d958819e5375": { coingeckoId: "ethereum", decimals: 18 },
    "0x4edf8e0778967012d46968ceadb75436d0426f88": { coingeckoId: "bepro-network", decimals: 18 },
  },
  moonriver: {
    "0xcb4a593ce512d78162c58384f0b2fd6e802c2c47": { coingeckoId: "bepro-network", decimals: 18 },
  },
  muuchain: {
    "0x875358f6194d7c622d6355455f3137cceb2955c4": { coingeckoId: "muu-inu", decimals: 18 },
  },
  iotex: {
    [nullAddress]: { coingeckoId: "iotex", decimals: 18 },
    '0xA00744882684C3e4747faEFD68D283eA44099D03': { coingeckoId: "iotex", decimals: 18 },
    "0x3fe04320885e6124231254c802004871be681218": { coingeckoId: "mcn-ventures", decimals: 18 },
    "0xe1ce1c0fa22ec693baca6f5076bcdc4d0183de1c": { coingeckoId: "elk-finance", decimals: 18 },
    "0x6fbcdc1169b5130c59e72e51ed68a84841c98cd1": { coingeckoId: "tether", decimals: 6 },
    "0x3cdb7c48e70b854ed2fa392e21687501d84b3afc": { coingeckoId: "tether", decimals: 6 },
    "0x3b2bf2b523f54c4e454f08aa286d03115aff326c": { coingeckoId: "usd-coin", decimals: 6 },
    "0xc04da3a99d17135857bb937d2fbb321d3b6c6a81": { coingeckoId: "usd-coin", decimals: 6 },
    "0x42C9255D5e522e83B16ea11a3BA04c2D3AfCA079": { coingeckoId: "tether", decimals: 18 },
    "0x037346E5a5722957Ac2cAb6ceb8c74fC18Cea91D": { coingeckoId: "usd-coin", decimals: 18 },
    '0x84abcb2832be606341a50128aeb1db43aa017449': { coingeckoId: "binance-usd", decimals: 18 },
    '0xacee9b11cd4b3f57e58880277ac72c8c41abe4e4': { coingeckoId: "iobusd", decimals: 18 },
    '0x62a9d987cbf4c45a550deed5b57b200d7a319632': { coingeckoId: "dai", decimals: 18 },
    '0x1CbAd85Aa66Ff3C12dc84C5881886EEB29C1bb9b': { coingeckoId: "dai", decimals: 18 },
    '0xd6070ae98b8069de6b494332d1a1a81b6179d960': { coingeckoId: "xdollar-stablecoin", decimals: 18 },
    '0xec690cdd448e3cbb51ed135df72301c3265a8f80': { coingeckoId: "xdollar-stablecoin", decimals: 18 },
    '0x4d7b88403aa2f502bf289584160db01ca442426c': { coingeckoId: "cyclone-protocol", decimals: 18 },
    '0x0258866edaf84d6081df17660357ab20a07d0c80': { coingeckoId: "ethereum", decimals: 18 },
    '0xc7b93720f73b037394ce00f954f849ed484a3dea': { coingeckoId: "wrapped-btcoin", decimals: 8 },
    '0x17df9fbfc1cdab0f90eddc318c4f6fcada730cf2': { coingeckoId: "game-fantasy-token", decimals: 18 },
    '0x4752456e00def6025c77b55a88a2f8a1701f92f9': { coingeckoId: "metanyx", decimals: 18 },
    '0x490cfbf9b9c43633ddd1968d062996227ef438a9': { coingeckoId: "imagictoken", decimals: 18 },
    '0x97e6c48867fdc391a8dfe9d169ecd005d1d90283': { coingeckoId: "binancecoin", decimals: 18 },
    '0x86702a7f8898b172de396eb304d7d81207127915': { coingeckoId: "zoomswap", decimals: 18 },
    '0x8e66c0d6b70c0b23d39f4b21a1eac52bba8ed89a': { coingeckoId: "matic-network", decimals: 18 },
    '0x176CB5113b4885B3a194Bd69056AC3fE37A4b95c': { coingeckoId: "parrot-egg", decimals: 18 },
    '0x99b2b0efb56e62e36960c20cd5ca8ec6abd5557a': { coingeckoId: "crosschain-iotx", decimals: 18 },
  },
  polygon: {
    '0xfc40a4f89b410a1b855b5e205064a38fc29f5eb5': { coingeckoId: "rusd", decimals: 18 },
    '0x4c28f48448720e9000907bc2611f73022fdce1fa': { coingeckoId: "matic-network", decimals: 18 },
    '0x6CAcfaF65b1B1f9979aCF463a393A112D0980982': { coingeckoId: "matic-network", decimals: 18 },
    "0x14743e1c6f812154f7ecc980d890f0f5234103e7": { coingeckoId: "apyswap", decimals: 18, },
    '0x5c4b7ccbf908e64f32e12c6650ec0c96d717f03f': { coingeckoId: "binancecoin", decimals: 18 },
    '0xb4d09ff3da7f9e9a2ba029cb0a81a989fd7b8f17': { coingeckoId: "tether", decimals: 18 },
  },
  heco: {
    "0x90e8896b12a92D51CD213b681C2CaD83A9a6bD49": { coingeckoId: "apyswap", decimals: 18, },
  },
  ronin: {
    '0xe514d9deb7966c8be0ca922de8a064264ea6bcd4': { coingeckoId: "ronin", decimals: 18 },
    '0x97a9107c1793bc407d6f527b77e7fff4d812bece': { coingeckoId: "axie-infinity", decimals: 18 },
    '0xa8754b9fa15fc18bb59458815510e40a12cd2014': { coingeckoId: "smooth-love-potion", decimals: 0 },
    '0xc99a6a985ed2cac1ef41640596c5a5f9f4e19ef5': { coingeckoId: "ethereum", decimals: 18 },
    '0x0b7007c13325c48911f73a2dad5fa5dcbf808adc': { coingeckoId: "usd-coin", decimals: 6 },
  },
  arbitrum_nova: {
    [nullAddress]: { coingeckoId: "ethereum", decimals: 18 },
    '0x722E8BdD2ce80A4422E880164f2079488e115365': { coingeckoId: "ethereum", decimals: 18 },
    '0xda10009cbd5d07dd0cecc66161fc93d7c9000da1': { coingeckoId: "dai", decimals: 18 },
    '0x52484e1ab2e2b22420a25c20fa49e173a26202cd': { coingeckoId: "tether", decimals: 6 },
    '0x750ba8b76187092b0d1e87e28daaf484d1b5273b': { coingeckoId: "usd-coin", decimals: 6 },
  },
  ethpow: {
    [nullAddress]: { coingeckoId: "ethereum-pow-iou", decimals: 18 },
    '0xC02aaA39b223FE8D0A0e5C4F27eAD9083C756Cc2': { coingeckoId: "ethereum-pow-iou", decimals: 18 },
    '0x0c9f28FBdFd79f7C00B805d8c63D053c146d282c': { coingeckoId: "billionhappiness", decimals: 18 },
    '0x7bf88d2c0e32de92cdaf2d43ccdc23e8edfd5990': { coingeckoId: "ethereum-pow-iou", decimals: 18 },

    // Multichain
    '0x11bbB41B3E8baf7f75773DB7428d5AcEe25FEC75': { coingeckoId: "usd-coin", decimals: 6 },
    '0x8a496486f4c7cb840555bc2be327cba1447027c3': { coingeckoId: "tether", decimals: 6 },
    '0x5df101f56ea643e06066392d266e9f4366b9186d': { coingeckoId: "wrapped-bitcoin", decimals: 8 },
    '0xaf3ccfd9b59b36628cc2f659a09d6440795b2520': { coingeckoId: "ethereum", decimals: 18 },
    '0x312b15d6d531ea0fe91ddd212db8c0f37e4cc698': { coingeckoId: "dai", decimals: 18 },

    // chainge
    '0x2ad7868ca212135c6119fd7ad1ce51cfc5702892': { coingeckoId: "tether", decimals: 6 },
    '0x34a9c05b638020a07bb153bf624c8763bf8b4a86': { coingeckoId: "ethereum", decimals: 18 },
    '0xbd1563046a90f18127fd39f3481fd8d6ab22877f': { coingeckoId: "binancecoin", decimals: 18 },
    '0xf61eb8999f2f222f425d41da4c2ff4b6d8320c87': { coingeckoId: "binance-usd", decimals: 18 },
    '0x4bbd68d8b1f25ae7b460e3347c637fe9e7338e0c': { coingeckoId: "wrapped-bitcoin", decimals: 8 },
    '0x25de68ef588cb0c2c8f3537861e828ae699cd0db': { coingeckoId: "usd-coin", decimals: 6 },
    '0x0b35d852dcb8b59eb1e8d3182ebad4e96e2df8f0': { coingeckoId: "dai", decimals: 18 },
  },
  xdc: {
    '0xD4B5f10D61916Bd6E0860144a91Ac658dE8a1437': { coingeckoId: "tether", decimals: 6 },
    // '0xc6ae1db6c66d909f7bfeeeb24f9adb8620bf9dbf': { coingeckoId: "usd-coin", decimals: 6 },
    // '0x1289f70b8a16797cccbfcca8a845f36324ac9f8b': { coingeckoId: "ethereum", decimals: 18 },
    [nullAddress]: { coingeckoId: "xdce-crowd-sale", decimals: 18 },
    '0x951857744785e80e2de051c32ee7b25f9c458c42': { coingeckoId: "xdce-crowd-sale", decimals: 18 },
    '0x36726235dadbdb4658d33e62a249dca7c4b2bc68': { coingeckoId: "xswap-protocol", decimals: 18 },
    '0x5d5f074837f5d4618b3916ba74de1bf9662a3fed': { coingeckoId: "storx", decimals: 18 },
    '0xd04275e2fd2875beaade6a80b39a75d4fe267df6': { coingeckoId: "nota", decimals: 6 },
    '0xff7412ea7c8445c46a8254dfb557ac1e48094391': { coingeckoId: "plugin", decimals: 18 },
  },
  elrond: {
    [nullAddress]: { coingeckoId: "coingecko:elrond-erd-2", decimals: 18 },
    "AERO-458bbf": { coingeckoId: "coingecko:aerovek-aviation", decimals: 0 },
    "KOSON-5dd4fa": { coingeckoId: "coingecko:age-of-zalmoxis-koson", decimals: 0 },
    "ASH-a642d1": { coingeckoId: "coingecko:ashswap", decimals: 0 },
    "BSK-baa025": { coingeckoId: "coingecko:beskar", decimals: 0 },
    "BHAT-c1fde3": { coingeckoId: "coingecko:bhnetwork", decimals: 0 },
    "CRT-52decf": { coingeckoId: "coingecko:cantina-royale", decimals: 0 },
    "CTP-298075": { coingeckoId: "coingecko:captain-planet", decimals: 0 },
    "CHECKR-60108b": { coingeckoId: "coingecko:checkerchain", decimals: 0 },
    "CYC-b4ed61": { coingeckoId: "coingecko:cyc-lock", decimals: 0 },
    "LPAD-84628f": { coingeckoId: "coingecko:erdlaunchpad", decimals: 0 },
    "EVLD-43f56f": { coingeckoId: "coingecko:evoload", decimals: 0 },
    "FITY-73f8fc": { coingeckoId: "coingecko:fity", decimals: 0 },
    "ISET-84e55e": { coingeckoId: "coingecko:isengard-nft-marketplace", decimals: 0 },
    "ITHEUM-df6f26": { coingeckoId: "coingecko:itheum", decimals: 0 },
    "erd1hmfwpvsqn8ktzw3dqd0ltpcyfyasgv8mr9w0qecnmpexyp280y8q47ca9d": { coingeckoId: "coingecko:jexchange", decimals: 0 },
    "KRO-df97ec": { coingeckoId: "coingecko:krogan", decimals: 0 },
    "LAND-40f26f": { coingeckoId: "coingecko:landboard", decimals: 0 },
    "QWT-46ac01": { coingeckoId: "coingecko:qowatt", decimals: 0 },
    "SUPER-507aa6": { coingeckoId: "coingecko:superciety", decimals: 0 },
    "TLC-1a2357": { coingeckoId: "coingecko:tlchain", decimals: 0 },
    "UPARK-982dd6": { coingeckoId: "coingecko:upark", decimals: 0 },
    "erd1qqqqqqqqqqqqqpgq3ahw8fctzfnwgvq2g4hjsqzkkvgl9ksr2jps646dnj": { coingeckoId: "coingecko:vital-network", decimals: 0 },
    "WEGLD-bd4d79": { coingeckoId: "coingecko:wrapped-elrond", decimals: 0 },
    "MEX-455c57": { coingeckoId: "coingecko:maiar-dex", decimals: 0 },
  },
  ton: {
    [nullAddress]: { coingeckoId: "coingecko:the-open-network", decimals: 9 },
    "EQDQoc5M3Bh8eWFephi9bClhevelbZZvWhkqdo80XuY_0qXv": { coingeckoId: "coingecko:the-open-network", decimals: 9 },
    "EQAW42HutyDem98Be1f27PoXobghh81umTQ-cGgaKVmRLS7-": { coingeckoId: "coingecko:ethereum", decimals: 18 },
    "EQC61IQRl0_la95t27xhIpjxZt32vl1QQVF2UgTNuvD18W-4": { coingeckoId: "coingecko:usd-coin", decimals: 6 },
    "EQC_1YoM8RBixN95lz7odcF3Vrkc_N8Ne7gQi7Abtlet_Efi": { coingeckoId: "coingecko:tether", decimals: 6 },
  }
}

ibcChains.forEach(chain => fixBalancesTokens[chain] = { ...ibcMappings, ...(fixBalancesTokens[chain] || {}) })

function getUniqueAddresses(addresses, chain) {
  const toLowerCase = !caseSensitiveChains.includes(chain)
  const set = new Set()
  addresses.forEach(i => set.add(toLowerCase ? i.toLowerCase() : i))
  return [...set]
}

function normalizeMapping(mapping, chain) {
  if (caseSensitiveChains.includes(chain)) return;
  Object.keys(mapping).forEach(
    key => (mapping[key.toLowerCase()] = mapping[key])
  );
}

for (const [chain, mapping] of Object.entries(transformTokens))
  normalizeMapping(mapping, chain)

for (const [chain, mapping] of Object.entries(fixBalancesTokens))
  normalizeMapping(mapping, chain)

for (const [chain, mapping] of Object.entries(coreAssets))
  coreAssets[chain] = mapping.map(i => stripTokenHeader(i, chain))

function getCoreAssets(chain) {
  const tokens = [
    coreAssets[chain] || [],
    Object.keys(transformTokens[chain] || {}),
    Object.keys(fixBalancesTokens[chain] || {}),
  ].flat()
  return getUniqueAddresses(tokens, chain)
}

function normalizeAddress(address, chain) {
  if (caseSensitiveChains.includes(chain)) return address
  return address.toLowerCase()
}

function stripTokenHeader(token, chain) {
  if (chain === 'aptos') return token.replace(/^aptos\:/, '')
  token = normalizeAddress(token, chain);
  if (chain && !token.startsWith(chain)) return token;
  return token.indexOf(":") > -1 ? token.split(":")[1] : token;
}

module.exports = {
  tokens,
  tokensBare,
  unsupportedGeckoChains,
  caseSensitiveChains,
  transformTokens,
  fixBalancesTokens,
  normalizeAddress,
  getCoreAssets,
  ibcChains,
  stripTokenHeader,
  getUniqueAddresses,
}<|MERGE_RESOLUTION|>--- conflicted
+++ resolved
@@ -472,11 +472,7 @@
     "0x3a898D596840C6B6b586d722bFAdCC8c4761BF41": { coingeckoId: "latoken", decimals: 18, },
   },
   theta: {
-<<<<<<< HEAD
     [nullAddress]: { coingeckoId: "theta-fuel", decimals: 18, },
-=======
-    [nullAddress]: { coingeckoId: "theta-token", decimals: 18, },
->>>>>>> 6946494b
     "0x4dc08b15ea0e10b96c41aec22fab934ba15c983e": { coingeckoId: "theta-fuel", decimals: 18, },
     "0x1336739b05c7ab8a526d40dcc0d04a826b5f8b03": { coingeckoId: "thetadrop", decimals: 18, },
   },
