--- conflicted
+++ resolved
@@ -1226,6 +1226,8 @@
       "0x853d955aCEf822Db058eb8505911ED77F175b99e", // FRAX
     "0x07379565cd8b0cae7c60dc78e7f601b34af2a21c":
       "0x6b175474e89094c44da98b954eedeac495271d0f", //  nUSD -> DAI
+    "0x42cc1cbf253f89be6814a0f59f745b40b69b6220": "polygon:0x2791bca1f2de4661ed88a30c99a7a9449aa84174", // sUSDC(Aurora) -> USDC(Polygon)
+    "0xd5e98caeb396dabe5a102bb9256b552944e3401f": "bsc:0xe9e7CEA3DedcA5984780Bafc599bD69ADd087D56", // sBUSD(Aurora) -> BUSD(BSC)
   };
 
   normalizeMapping(mapping)
@@ -1985,7 +1987,6 @@
   };
 }
 
-<<<<<<< HEAD
 const fixBalancesMapping = {
   avax: fixAvaxBalances,
   evmos: b => fixBalances(b, evmosFixMapping, { removeUnmapped: false }),
@@ -2025,19 +2026,6 @@
   ethereumclassic: b => fixBalances(b, fixETCMapping, { removeUnmapped: false, }),
   multivac: b => fixBalances(b, fixMultivacMapping, { removeUnmapped: false, }),
 };
-=======
-function transformAuroraAddress() {
-  return (addr) => {
-    if (compareAddresses(addr, "0x0000000000000000000000000000000000000000")) {
-      return "0xdeaddeaddeaddeaddeaddeaddeaddeaddead0000"; // WETH
-    }
-    const map = {
-      "0x42cc1cbf253f89be6814a0f59f745b40b69b6220": "polygon:0x2791bca1f2de4661ed88a30c99a7a9449aa84174", // sUSDC(Aurora) -> USDC(Polygon)
-      "0xd5e98caeb396dabe5a102bb9256b552944e3401f": "bsc:0xe9e7CEA3DedcA5984780Bafc599bD69ADd087D56", // sBUSD(Aurora) -> BUSD(BSC)
-    }
-    return map[addr.toLowerCase()] || `aurora:${addr}`
-  }
-}
 
 function transformTelosAddress() {
   return (addr) => {
@@ -2050,8 +2038,6 @@
     return map[addr.toLowerCase()] || `telos:${addr}`
   }
 }
-
->>>>>>> f9828609
 
 const chainTransforms = {
   astar: transformAstarAddress,
@@ -2077,7 +2063,6 @@
   iotex: transformIotexAddress,
   metis: transformMetisAddress,
   near: transformNearAddress,
-<<<<<<< HEAD
   moonbeam: transformMoonbeamAddress,
   klaytn: transformKlaytnAddress,
   velas: transformVelasAddress,
@@ -2090,10 +2075,7 @@
   reichain: transformReichainAddress,
   nova: transformNovachainAddress,
   canto: transformCantoAddress,
-=======
-  aurora: transformAuroraAddress(),
   telos: transformTelosAddress(),
->>>>>>> f9828609
 };
 
 async function transformReichainAddress() {
@@ -2290,7 +2272,6 @@
   transformMetisAddress,
   transformBobaAddress,
   transformNearAddress,
-<<<<<<< HEAD
   transformMoonbeamAddress,
   transformKlaytnAddress,
   transformVelasAddress,
@@ -2304,9 +2285,6 @@
   wavesMapping,
   stripTokenHeader,
   transformBittorrentAddress,
-  transformAuroraAddress
-=======
   transformAuroraAddress,
   transformTelosAddress,
->>>>>>> f9828609
 };