--- conflicted
+++ resolved
@@ -182,11 +182,8 @@
   "bitindi",
   "nuls",
   "map",
-<<<<<<< HEAD
   "umee",
-  "nuls"
-=======
+  "nuls",
   "libre",
   "stargaze"
->>>>>>> 92322421
 ]