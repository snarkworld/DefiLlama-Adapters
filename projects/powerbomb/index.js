--- conflicted
+++ resolved
@@ -84,6 +84,7 @@
     opVeloWethSethUsdcAddr,
     // opUniUsdcDaiAddr,
     opCrvPengAddr,
+    opCrvSethPengAddr,
   ],
   harmony: [
     oneCrv3poolBtcAddr,
@@ -97,51 +98,9 @@
   ]
 }
 
-<<<<<<< HEAD
-
-// optimism
-async function opTvl(_, _B, _C) {
-    let total = 0
-    const opVaults = [
-        opCrvSusd3crvBtcAddr,
-        opCrvSusd3crvEthAddr,
-        opCrvSethethUsdcAddr,
-        opVeloUsdcSusdBtcAddr,
-        opVeloUsdcSusdEthAddr,
-        opVeloFraxUsdcBtcAddr,
-        opVeloFraxUsdcEthAddr,
-        opVeloUsdcDaiBtcAddr,
-        opVeloUsdcDaiEthAddr,
-        opVeloUsdcLusdBtcAddr,
-        opVeloUsdcLusdEthAddr,
-        opVeloUsdcMaiBtcAddr,
-        opVeloUsdcMaiEthAddr,
-        opVeloOpUsdcBtcAddr,
-        opVeloOpUsdcEthAddr,
-        opVeloOpUsdcUsdcAddr,
-        opVeloWethUsdcBtcAddr,
-        opVeloWethUsdcEthAddr,
-        opVeloWethUsdcUsdcAddr,
-        opVeloWethSethUsdcAddr,
-        // opUniUsdcDaiAddr,
-        opCrvPengAddr,
-        opCrvSethPengAddr
-    ]
-    const opOutput = await sdk.api.abi.multiCall({
-        abi: abi["getAllPoolInUSD"],
-        calls: opVaults.map(i => ({ target: i })),
-        chain: "optimism",
-    })
-    opOutput.output.forEach(i => total += +i.output)
-
-    return {
-        tether: total / 1e6,
-    }
-=======
 module.exports = {
   methodology: "TVL come from amount deposit into pools such as Curve & Velodrome.",
   misrepresentedTokens: true,
->>>>>>> dec8e94f
 }
 
 Object.keys(vaults).forEach(chain => {
