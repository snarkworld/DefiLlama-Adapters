--- conflicted
+++ resolved
@@ -11,13 +11,6 @@
   },
   // decimals
   {
-<<<<<<< HEAD
-    "constant":true,
-    "inputs":[],
-    "name":"decimals",
-    "outputs":[{"name":"","type":"uint8"}],
-    "type":"function"
-=======
     constant: true,
     inputs: [],
     name: "decimals",
@@ -31,7 +24,6 @@
     name: "totalSupply",
     outputs: [{ name: "", type: "uint256" }],
     type: "function"
->>>>>>> f77742de
   }
 ];
 
