--- conflicted
+++ resolved
@@ -67,11 +67,7 @@
   const numNameBytes = Number(buf.readUInt8(8));
   // Prefix is 4 bytes
   const soName = String.fromCharCode.apply(String, buf.slice(8 + 4, 8 + 4 + numNameBytes));
-<<<<<<< HEAD
   offset = 26 + 32 + 8 + 4 + numNameBytes;
-=======
-  const offset = 84;
->>>>>>> 5a206427
   const baseMint = new PublicKey(buf.slice(offset, offset + 32));
 
   const vault = PublicKey.findProgramAddressSync(
