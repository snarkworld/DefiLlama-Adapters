{
    "ethereum": {
        "addressProvider": "0x0000000022D53366457F9d5E68Ec105046FC4383",
        "gasTokenDummy": "0xeeeeeeeeeeeeeeeeeeeeeeeeeeeeeeeeeeeeeeee",
        "CRV": "0xd533a949740bb3306d119cc777fa900ba034cd52",
        "veCRV": "0x5f3b5dfeb7b28cdbd7faba78963ee202a494e2a2",
        "wrapped": "0xc02aaa39b223fe8d0a0e5c4f27ead9083c756cc2",
        "metapoolBases": {
            "3CRV": "0x6c3f90f043a72fa612cbac8115ee7e52bde6e490",
            "crvRenWSBTC": "0x075b1bb99792c9e1041ba13afef80c91a1e70fb3"
        },
        "yearnTokens": {
            "yDAI1": "0xc2cb1040220768554cf699b0d863a3cd4324ce32",
            "yUSDT1": "0xe6354ed5bc4b393a5aad09f21c46e101e692d447",
            "yDAI2": "0x16de59092dae5ccf4a1e6439d611fd0653f0bd01",
            "yUSDC": "0xd6ad7a6750a7593e092a9b218d66c0a814a3436e",
            "yUSDT2": "0x83f798e925bcd4017eb265844fddabb448f1707d",
            "ycDAI": "0x99d1fa417f94dcd62bfe781a1213c092a47041bc",
            "ycUSDC": "0x9777d7e2b60bb01759d0e2f8be2095df444cb07e",
            "ycUSDT": "0x1be5d71f2da660bfdee8012ddc58d024448a0a59"
        },
        "creamTokens": {
            "cyDAI": "0x8e595470ed749b85c6f7669de83eae304c2ec68f",
            "cyUSDC": "0x76eb2fe28b36b3ee97f3adae0c69606eedb2a37c",
            "cyUSDT": "0x48759f220ed983db51fa7a8c0d2aab8f3ce4166a"
        },
        "sdTokens": {
            "sdCrv": "0xd1b5651e55d4ceed36251c61c50c889b36f6abb5",
            "sdANGLE": "0x752b4c6e92d96467fe9b9a2522ef07228e00f87c",
            "sdFXS": "0x402f878bdd1f5c66fdaf0fababcf74741b68ac36",
            "sdBAL": "0xf24d8651578a55b0c119b9910759a351a3458895"
        },
        "fxTokens": {
<<<<<<< HEAD
            "ibKRW": {
=======
            "ibKRW": { 
>>>>>>> 7c3c595e
                "address": "0x95dfdc8161832e4ff7816ac4b6367ce201538253",
                "currency": "KRW"
            }
        }
    },
    "polygon": {
        "addressProvider": "0x0000000022D53366457F9d5E68Ec105046FC4383",
        "gasTokenDummy": "0xeeeeeeeeeeeeeeeeeeeeeeeeeeeeeeeeeeeeeeee",
        "wrapped": "0x0d500B1d8E8eF31E21C99d1Db9A6444d3ADf1270",
        "metapoolBases": {
            "am3CRV": "0x19793b454d3afc7b454f206ffe95ade26ca6912c",
            "4eur-f": "0xad326c253a84e9805559b73a08724e11e49ca651"
        },
        "blacklist": [
            "0xd6d9bc8e2b894b5c73833947abdb5031cc7a4894",
            "0xa7fd7d83e2d63f093b71c5f3b84c27cff66a7802",
            "0xacfbe6979d58b55a681875fc9adad0da4a37a51b"
        ]
    },
    "arbitrum": {
        "addressProvider": "0x0000000022D53366457F9d5E68Ec105046FC4383",
        "gasTokenDummy": "0xeeeeeeeeeeeeeeeeeeeeeeeeeeeeeeeeeeeeeeee",
        "wrapped": "0x82af49447d8a07e3bd95bd0d56f35241523fbab1",
        "metapoolBases": {
            "2CRV": "0xbf7e49483881c76487b0989cd7d9a8239b20ca41"
        }
    },
    "aurora": {
        "addressProvider": "0x0000000022D53366457F9d5E68Ec105046FC4383",
        "gasTokenDummy": "0xeeeeeeeeeeeeeeeeeeeeeeeeeeeeeeeeeeeeeeee",
        "wrapped": "0xc9bdeed33cd01541e1eed10f90519d2c06fe3feb",
        "metapoolBases": {
            "3CRV": "0xbf7e49483881c76487b0989cd7d9a8239b20ca41"
        }
    },
    "avax": {
        "addressProvider": "0x0000000022D53366457F9d5E68Ec105046FC4383",
        "gasTokenDummy": "0xeeeeeeeeeeeeeeeeeeeeeeeeeeeeeeeeeeeeeeee",
        "wrapped": "0xb31f66aa3c1e785363f0875a1b74e27b85fd66c7",
        "metapoolBases": {
            "av3CRV": "0xb0d2eb3c2ca3c6916fab8dcbf9d9c165649231ae"
        }
    },
    "fantom": {
        "addressProvider": "0x0000000022D53366457F9d5E68Ec105046FC4383",
        "gasTokenDummy": "0xeeeeeeeeeeeeeeeeeeeeeeeeeeeeeeeeeeeeeeee",
        "wrapped": "0x21be370d5312f44cb42ce377bc9b8a0cef1a4c83",
        "metapoolBases": {
            "2CRV": "0x27e611fd27b276acbd5ffd632e5eaebec9761e40",
            "g3CRV": "0xd4f94d0aaa640bbb72b5eec2d85f6d114d81a88e"
        },
        "creamTokens": {
            "iDAI": "0x04c762a5df2fa02fe868f25359e0c259fb811cfe",
            "iUSDC": "0x328a7b4d538a2b3942653a9983fda3c12c571141",
            "iFUSDT": "0x70fac71debfd67394d1278d98a29dea79dc6e57a",
            "scUSDC": "0xe45ac34e528907d0a0239ab5db507688070b20bf",
            "scDAI": "0x8d9aed9882b4953a0c9fa920168fa1fdfa0ebe75",
            "scFUSDT": "0x02224765bc8d54c21bb51b0951c80315e1c263f9",
            "scMIM": "0x90b7c21be43855afd2515675fc307c084427404f"
        },
        "yearnTokens": {
        }
    },
    "harmony": {
        "addressProvider": "0x0000000022D53366457F9d5E68Ec105046FC4383",
        "gasTokenDummy": "0xeeeeeeeeeeeeeeeeeeeeeeeeeeeeeeeeeeeeeeee",
        "wrapped": "0xcf664087a5bb0237a0bad6742852ec6c8d69a27a",
        "metapoolBases": {
            "3CRV": "0xc5cfada84e902ad92dd40194f0883ad49639b023"
        }
    },
    "optimism": {
        "addressProvider": "0x0000000022D53366457F9d5E68Ec105046FC4383",
        "gasTokenDummy": "0xeeeeeeeeeeeeeeeeeeeeeeeeeeeeeeeeeeeeeeee",
        "wrapped": "0x4200000000000000000000000000000000000006",
        "metapoolBases": {
            "3CRV": "0x061b87122ed14b9526a813209c8a59a633257bab"
        }
    },
    "xdai": {
        "addressProvider": "0x0000000022D53366457F9d5E68Ec105046FC4383",
        "gasTokenDummy": "0xeeeeeeeeeeeeeeeeeeeeeeeeeeeeeeeeeeeeeeee",
        "wrapped": "0xe91d153e0b41518a2ce8dd3d7944fa863463a97d",
        "metapoolBases": {
            "3CRV": "0x1337bedc9d22ecbe766df105c9623922a27963ec"
        }
    },
    "moonbeam": {
        "addressProvider": "0x0000000022D53366457F9d5E68Ec105046FC4383",
        "gasTokenDummy": "0xeeeeeeeeeeeeeeeeeeeeeeeeeeeeeeeeeeeeeeee",
        "wrapped": "0x4244eb811d6e0ef302326675207a95113db4e1f8",
        "metapoolBases": {}
    }
}<|MERGE_RESOLUTION|>--- conflicted
+++ resolved
@@ -1,132 +1,127 @@
 {
-    "ethereum": {
-        "addressProvider": "0x0000000022D53366457F9d5E68Ec105046FC4383",
-        "gasTokenDummy": "0xeeeeeeeeeeeeeeeeeeeeeeeeeeeeeeeeeeeeeeee",
-        "CRV": "0xd533a949740bb3306d119cc777fa900ba034cd52",
-        "veCRV": "0x5f3b5dfeb7b28cdbd7faba78963ee202a494e2a2",
-        "wrapped": "0xc02aaa39b223fe8d0a0e5c4f27ead9083c756cc2",
-        "metapoolBases": {
-            "3CRV": "0x6c3f90f043a72fa612cbac8115ee7e52bde6e490",
-            "crvRenWSBTC": "0x075b1bb99792c9e1041ba13afef80c91a1e70fb3"
-        },
-        "yearnTokens": {
-            "yDAI1": "0xc2cb1040220768554cf699b0d863a3cd4324ce32",
-            "yUSDT1": "0xe6354ed5bc4b393a5aad09f21c46e101e692d447",
-            "yDAI2": "0x16de59092dae5ccf4a1e6439d611fd0653f0bd01",
-            "yUSDC": "0xd6ad7a6750a7593e092a9b218d66c0a814a3436e",
-            "yUSDT2": "0x83f798e925bcd4017eb265844fddabb448f1707d",
-            "ycDAI": "0x99d1fa417f94dcd62bfe781a1213c092a47041bc",
-            "ycUSDC": "0x9777d7e2b60bb01759d0e2f8be2095df444cb07e",
-            "ycUSDT": "0x1be5d71f2da660bfdee8012ddc58d024448a0a59"
-        },
-        "creamTokens": {
-            "cyDAI": "0x8e595470ed749b85c6f7669de83eae304c2ec68f",
-            "cyUSDC": "0x76eb2fe28b36b3ee97f3adae0c69606eedb2a37c",
-            "cyUSDT": "0x48759f220ed983db51fa7a8c0d2aab8f3ce4166a"
-        },
-        "sdTokens": {
-            "sdCrv": "0xd1b5651e55d4ceed36251c61c50c889b36f6abb5",
-            "sdANGLE": "0x752b4c6e92d96467fe9b9a2522ef07228e00f87c",
-            "sdFXS": "0x402f878bdd1f5c66fdaf0fababcf74741b68ac36",
-            "sdBAL": "0xf24d8651578a55b0c119b9910759a351a3458895"
-        },
-        "fxTokens": {
-<<<<<<< HEAD
-            "ibKRW": {
-=======
-            "ibKRW": { 
->>>>>>> 7c3c595e
-                "address": "0x95dfdc8161832e4ff7816ac4b6367ce201538253",
-                "currency": "KRW"
-            }
-        }
+  "ethereum": {
+    "addressProvider": "0x0000000022D53366457F9d5E68Ec105046FC4383",
+    "gasTokenDummy": "0xeeeeeeeeeeeeeeeeeeeeeeeeeeeeeeeeeeeeeeee",
+    "CRV": "0xd533a949740bb3306d119cc777fa900ba034cd52",
+    "veCRV": "0x5f3b5dfeb7b28cdbd7faba78963ee202a494e2a2",
+    "wrapped": "0xc02aaa39b223fe8d0a0e5c4f27ead9083c756cc2",
+    "metapoolBases": {
+      "3CRV": "0x6c3f90f043a72fa612cbac8115ee7e52bde6e490",
+      "crvRenWSBTC": "0x075b1bb99792c9e1041ba13afef80c91a1e70fb3"
     },
-    "polygon": {
-        "addressProvider": "0x0000000022D53366457F9d5E68Ec105046FC4383",
-        "gasTokenDummy": "0xeeeeeeeeeeeeeeeeeeeeeeeeeeeeeeeeeeeeeeee",
-        "wrapped": "0x0d500B1d8E8eF31E21C99d1Db9A6444d3ADf1270",
-        "metapoolBases": {
-            "am3CRV": "0x19793b454d3afc7b454f206ffe95ade26ca6912c",
-            "4eur-f": "0xad326c253a84e9805559b73a08724e11e49ca651"
-        },
-        "blacklist": [
-            "0xd6d9bc8e2b894b5c73833947abdb5031cc7a4894",
-            "0xa7fd7d83e2d63f093b71c5f3b84c27cff66a7802",
-            "0xacfbe6979d58b55a681875fc9adad0da4a37a51b"
-        ]
+    "yearnTokens": {
+      "yDAI1": "0xc2cb1040220768554cf699b0d863a3cd4324ce32",
+      "yUSDT1": "0xe6354ed5bc4b393a5aad09f21c46e101e692d447",
+      "yDAI2": "0x16de59092dae5ccf4a1e6439d611fd0653f0bd01",
+      "yUSDC": "0xd6ad7a6750a7593e092a9b218d66c0a814a3436e",
+      "yUSDT2": "0x83f798e925bcd4017eb265844fddabb448f1707d",
+      "ycDAI": "0x99d1fa417f94dcd62bfe781a1213c092a47041bc",
+      "ycUSDC": "0x9777d7e2b60bb01759d0e2f8be2095df444cb07e",
+      "ycUSDT": "0x1be5d71f2da660bfdee8012ddc58d024448a0a59"
     },
-    "arbitrum": {
-        "addressProvider": "0x0000000022D53366457F9d5E68Ec105046FC4383",
-        "gasTokenDummy": "0xeeeeeeeeeeeeeeeeeeeeeeeeeeeeeeeeeeeeeeee",
-        "wrapped": "0x82af49447d8a07e3bd95bd0d56f35241523fbab1",
-        "metapoolBases": {
-            "2CRV": "0xbf7e49483881c76487b0989cd7d9a8239b20ca41"
-        }
+    "creamTokens": {
+      "cyDAI": "0x8e595470ed749b85c6f7669de83eae304c2ec68f",
+      "cyUSDC": "0x76eb2fe28b36b3ee97f3adae0c69606eedb2a37c",
+      "cyUSDT": "0x48759f220ed983db51fa7a8c0d2aab8f3ce4166a"
     },
-    "aurora": {
-        "addressProvider": "0x0000000022D53366457F9d5E68Ec105046FC4383",
-        "gasTokenDummy": "0xeeeeeeeeeeeeeeeeeeeeeeeeeeeeeeeeeeeeeeee",
-        "wrapped": "0xc9bdeed33cd01541e1eed10f90519d2c06fe3feb",
-        "metapoolBases": {
-            "3CRV": "0xbf7e49483881c76487b0989cd7d9a8239b20ca41"
-        }
+    "sdTokens": {
+      "sdCrv": "0xd1b5651e55d4ceed36251c61c50c889b36f6abb5",
+      "sdANGLE": "0x752b4c6e92d96467fe9b9a2522ef07228e00f87c",
+      "sdFXS": "0x402f878bdd1f5c66fdaf0fababcf74741b68ac36",
+      "sdBAL": "0xf24d8651578a55b0c119b9910759a351a3458895"
     },
-    "avax": {
-        "addressProvider": "0x0000000022D53366457F9d5E68Ec105046FC4383",
-        "gasTokenDummy": "0xeeeeeeeeeeeeeeeeeeeeeeeeeeeeeeeeeeeeeeee",
-        "wrapped": "0xb31f66aa3c1e785363f0875a1b74e27b85fd66c7",
-        "metapoolBases": {
-            "av3CRV": "0xb0d2eb3c2ca3c6916fab8dcbf9d9c165649231ae"
-        }
+    "fxTokens": {
+      "ibKRW": {
+        "address": "0x95dfdc8161832e4ff7816ac4b6367ce201538253",
+        "currency": "KRW"
+      }
+    }
+  },
+  "polygon": {
+    "addressProvider": "0x0000000022D53366457F9d5E68Ec105046FC4383",
+    "gasTokenDummy": "0xeeeeeeeeeeeeeeeeeeeeeeeeeeeeeeeeeeeeeeee",
+    "wrapped": "0x0d500B1d8E8eF31E21C99d1Db9A6444d3ADf1270",
+    "metapoolBases": {
+      "am3CRV": "0x19793b454d3afc7b454f206ffe95ade26ca6912c",
+      "4eur-f": "0xad326c253a84e9805559b73a08724e11e49ca651"
     },
-    "fantom": {
-        "addressProvider": "0x0000000022D53366457F9d5E68Ec105046FC4383",
-        "gasTokenDummy": "0xeeeeeeeeeeeeeeeeeeeeeeeeeeeeeeeeeeeeeeee",
-        "wrapped": "0x21be370d5312f44cb42ce377bc9b8a0cef1a4c83",
-        "metapoolBases": {
-            "2CRV": "0x27e611fd27b276acbd5ffd632e5eaebec9761e40",
-            "g3CRV": "0xd4f94d0aaa640bbb72b5eec2d85f6d114d81a88e"
-        },
-        "creamTokens": {
-            "iDAI": "0x04c762a5df2fa02fe868f25359e0c259fb811cfe",
-            "iUSDC": "0x328a7b4d538a2b3942653a9983fda3c12c571141",
-            "iFUSDT": "0x70fac71debfd67394d1278d98a29dea79dc6e57a",
-            "scUSDC": "0xe45ac34e528907d0a0239ab5db507688070b20bf",
-            "scDAI": "0x8d9aed9882b4953a0c9fa920168fa1fdfa0ebe75",
-            "scFUSDT": "0x02224765bc8d54c21bb51b0951c80315e1c263f9",
-            "scMIM": "0x90b7c21be43855afd2515675fc307c084427404f"
-        },
-        "yearnTokens": {
-        }
+    "blacklist": [
+      "0xd6d9bc8e2b894b5c73833947abdb5031cc7a4894",
+      "0xa7fd7d83e2d63f093b71c5f3b84c27cff66a7802",
+      "0xacfbe6979d58b55a681875fc9adad0da4a37a51b"
+    ]
+  },
+  "arbitrum": {
+    "addressProvider": "0x0000000022D53366457F9d5E68Ec105046FC4383",
+    "gasTokenDummy": "0xeeeeeeeeeeeeeeeeeeeeeeeeeeeeeeeeeeeeeeee",
+    "wrapped": "0x82af49447d8a07e3bd95bd0d56f35241523fbab1",
+    "metapoolBases": {
+      "2CRV": "0xbf7e49483881c76487b0989cd7d9a8239b20ca41"
+    }
+  },
+  "aurora": {
+    "addressProvider": "0x0000000022D53366457F9d5E68Ec105046FC4383",
+    "gasTokenDummy": "0xeeeeeeeeeeeeeeeeeeeeeeeeeeeeeeeeeeeeeeee",
+    "wrapped": "0xc9bdeed33cd01541e1eed10f90519d2c06fe3feb",
+    "metapoolBases": {
+      "3CRV": "0xbf7e49483881c76487b0989cd7d9a8239b20ca41"
+    }
+  },
+  "avax": {
+    "addressProvider": "0x0000000022D53366457F9d5E68Ec105046FC4383",
+    "gasTokenDummy": "0xeeeeeeeeeeeeeeeeeeeeeeeeeeeeeeeeeeeeeeee",
+    "wrapped": "0xb31f66aa3c1e785363f0875a1b74e27b85fd66c7",
+    "metapoolBases": {
+      "av3CRV": "0xb0d2eb3c2ca3c6916fab8dcbf9d9c165649231ae"
+    }
+  },
+  "fantom": {
+    "addressProvider": "0x0000000022D53366457F9d5E68Ec105046FC4383",
+    "gasTokenDummy": "0xeeeeeeeeeeeeeeeeeeeeeeeeeeeeeeeeeeeeeeee",
+    "wrapped": "0x21be370d5312f44cb42ce377bc9b8a0cef1a4c83",
+    "metapoolBases": {
+      "2CRV": "0x27e611fd27b276acbd5ffd632e5eaebec9761e40",
+      "g3CRV": "0xd4f94d0aaa640bbb72b5eec2d85f6d114d81a88e"
     },
-    "harmony": {
-        "addressProvider": "0x0000000022D53366457F9d5E68Ec105046FC4383",
-        "gasTokenDummy": "0xeeeeeeeeeeeeeeeeeeeeeeeeeeeeeeeeeeeeeeee",
-        "wrapped": "0xcf664087a5bb0237a0bad6742852ec6c8d69a27a",
-        "metapoolBases": {
-            "3CRV": "0xc5cfada84e902ad92dd40194f0883ad49639b023"
-        }
+    "creamTokens": {
+      "iDAI": "0x04c762a5df2fa02fe868f25359e0c259fb811cfe",
+      "iUSDC": "0x328a7b4d538a2b3942653a9983fda3c12c571141",
+      "iFUSDT": "0x70fac71debfd67394d1278d98a29dea79dc6e57a",
+      "scUSDC": "0xe45ac34e528907d0a0239ab5db507688070b20bf",
+      "scDAI": "0x8d9aed9882b4953a0c9fa920168fa1fdfa0ebe75",
+      "scFUSDT": "0x02224765bc8d54c21bb51b0951c80315e1c263f9",
+      "scMIM": "0x90b7c21be43855afd2515675fc307c084427404f"
     },
-    "optimism": {
-        "addressProvider": "0x0000000022D53366457F9d5E68Ec105046FC4383",
-        "gasTokenDummy": "0xeeeeeeeeeeeeeeeeeeeeeeeeeeeeeeeeeeeeeeee",
-        "wrapped": "0x4200000000000000000000000000000000000006",
-        "metapoolBases": {
-            "3CRV": "0x061b87122ed14b9526a813209c8a59a633257bab"
-        }
-    },
-    "xdai": {
-        "addressProvider": "0x0000000022D53366457F9d5E68Ec105046FC4383",
-        "gasTokenDummy": "0xeeeeeeeeeeeeeeeeeeeeeeeeeeeeeeeeeeeeeeee",
-        "wrapped": "0xe91d153e0b41518a2ce8dd3d7944fa863463a97d",
-        "metapoolBases": {
-            "3CRV": "0x1337bedc9d22ecbe766df105c9623922a27963ec"
-        }
-    },
-    "moonbeam": {
-        "addressProvider": "0x0000000022D53366457F9d5E68Ec105046FC4383",
-        "gasTokenDummy": "0xeeeeeeeeeeeeeeeeeeeeeeeeeeeeeeeeeeeeeeee",
-        "wrapped": "0x4244eb811d6e0ef302326675207a95113db4e1f8",
-        "metapoolBases": {}
+    "yearnTokens": {}
+  },
+  "harmony": {
+    "addressProvider": "0x0000000022D53366457F9d5E68Ec105046FC4383",
+    "gasTokenDummy": "0xeeeeeeeeeeeeeeeeeeeeeeeeeeeeeeeeeeeeeeee",
+    "wrapped": "0xcf664087a5bb0237a0bad6742852ec6c8d69a27a",
+    "metapoolBases": {
+      "3CRV": "0xc5cfada84e902ad92dd40194f0883ad49639b023"
     }
+  },
+  "optimism": {
+    "addressProvider": "0x0000000022D53366457F9d5E68Ec105046FC4383",
+    "gasTokenDummy": "0xeeeeeeeeeeeeeeeeeeeeeeeeeeeeeeeeeeeeeeee",
+    "wrapped": "0x4200000000000000000000000000000000000006",
+    "metapoolBases": {
+      "3CRV": "0x061b87122ed14b9526a813209c8a59a633257bab"
+    }
+  },
+  "xdai": {
+    "addressProvider": "0x0000000022D53366457F9d5E68Ec105046FC4383",
+    "gasTokenDummy": "0xeeeeeeeeeeeeeeeeeeeeeeeeeeeeeeeeeeeeeeee",
+    "wrapped": "0xe91d153e0b41518a2ce8dd3d7944fa863463a97d",
+    "metapoolBases": {
+      "3CRV": "0x1337bedc9d22ecbe766df105c9623922a27963ec"
+    }
+  },
+  "moonbeam": {
+    "addressProvider": "0x0000000022D53366457F9d5E68Ec105046FC4383",
+    "gasTokenDummy": "0xeeeeeeeeeeeeeeeeeeeeeeeeeeeeeeeeeeeeeeee",
+    "wrapped": "0x4244eb811d6e0ef302326675207a95113db4e1f8",
+    "metapoolBases": {}
+  }
 }