--- conflicted
+++ resolved
@@ -33,13 +33,9 @@
         '0x255Aa6DF07540Cb5d3d297f0D0D4D84cb52bc8e6',//RDN
         '0x6f40d4A6237C257fff2dB00FA0510DeEECd303eb',//INST
         '0x6243d8CEA23066d098a15582d81a598b4e8391F4',//FLX
-<<<<<<< HEAD
-        ADDRESSES.ethereum.LIDO,//LDO
-=======
         '0x5A98FcBEA516Cf06857215779Fd812CA3beF1B32',//LDO
         '0x1982b2F5814301d4e9a8b0201555376e62F82428',
         "0x712CC5BeD99aA06fC4D5FB50Aea3750fA5161D0f"
->>>>>>> 23c7f593
      ],
     owners: [treasury, treasury1, treasury2, treasury3, vestingAddress],
     ownTokens: [GNO, LP, LP2],
