--- conflicted
+++ resolved
@@ -1,29 +1,11 @@
-<<<<<<< HEAD
-const ADDRESSES = require('../helper/coreAssets.json')
-const { nullAddress, treasuryExports } = require("../helper/treasury");
-=======
 const index = require('../fantOHM/index')
 const { ohmTreasury } = require('../helper/treasury')
 const { sumTokensExport } = require('../helper/unwrapLPs')
->>>>>>> 23c7f593
 
 const fantomTreasuryContract = "0xA3b52d5A6d2f8932a5cD921e09DA840092349D71";
 const fantomGnosisContract = "0x34F93b12cA2e13C6E64f45cFA36EABADD0bA30fC";
 const ethTreasuryContract = "0x9042E869BedCD2BB3EEa241aC0032cadAE8DF006";
 
-<<<<<<< HEAD
-module.exports = treasuryExports({
-  fantom: {
-    tokens: [ 
-        nullAddress,
-        "0x6Fc9383486c163fA48becdEC79d6058f984f62cA",//USDB
-        ADDRESSES.fantom.USDC,//USDC
-        ADDRESSES.fantom.DAI,//DAI
-        ADDRESSES.fantom.WFTM,//WFTM
-     ],
-    owners: [treasury,],
-  },
-=======
 const ethTradfi3mContract = "0xCD8A46dC7EE4488b441Ae1CD3b5BCa48d5389C12";
 const ethTradfi6mContract = "0xD9fDd86ecc03e34DAf9c645C40DF670406836816"
 const ftmTradfi3mContract = "0xEFbe7fe9E8b407a3F0C0451E7669E70cDD0C4C77";
@@ -37,5 +19,4 @@
 module.exports.ethereum.ownTokens = sumTokensExport({
   owners: [ethTreasuryContract, ethTradfi3mContract, ethTradfi6mContract, ],
   tokens: ['0x02B5453D92B730F29a86A0D5ef6e930c4Cf8860B',]
->>>>>>> 23c7f593
 })