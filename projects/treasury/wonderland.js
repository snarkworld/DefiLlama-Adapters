--- conflicted
+++ resolved
@@ -1,17 +1,5 @@
-<<<<<<< HEAD
-const ADDRESSES = require('../helper/coreAssets.json')
-const {  nullAddress,treasuryExports, getComplexTreasury } = require("../helper/treasury");
-
-//eth
-const Treasury1 = "0x1c46450211cb2646cc1da3c5242422967ed9e04c";
-const Treasury2 = "0x355d72fb52ad4591b2066e43e89a7a38cf5cb341";
-
-//avax
-const TreasuryAVAX = "0x88bbe6de858b179841c8f49a56b99fb0522a263a"
-=======
 const { nullAddress, treasuryExports, } = require("../helper/treasury");
 const sdk = require('@defillama/sdk')
->>>>>>> 23c7f593
 
 const TIME = "0xb54f16fb19478766a268f172c9480f8da1a7c9c3"
 // Sources: https://wl-l.ink/Zapper/Treasury and https://docs.wonderland.money/ecosystem/contracts
@@ -26,28 +14,6 @@
 
 module.exports = treasuryExports({
   ethereum: {
-<<<<<<< HEAD
-    tokens: [ 
-        nullAddress,
-        ADDRESSES.ethereum.USDC,//USDC
-        ADDRESSES.ethereum.DAI,//DAI
-        '0x028171bCA77440897B824Ca71D1c56caC55b68A3',//aDAI
-        ADDRESSES.ethereum.WETH,//WETH
-        ADDRESSES.ethereum.USDT,//USDT
-        '0xFcF8eda095e37A41e002E266DaAD7efC1579bc0A',//flex
-        '0xdB25f211AB05b1c97D595516F45794528a807ad8',//eurs
-        '0xAf5191B0De278C7286d6C7CC6ab6BB8A73bA2Cd6',//stg
-        '0x29127fe04ffa4c32acac0ffe17280abd74eac313',//sifu
-     ],
-    owners: [Treasury1, Treasury2],
-  },
-  avax: {
-    tokens: [
-       nullAddress,
-       ADDRESSES.avax.USDT_e,//usdte
-       "0x39fC9e94Caeacb435842FADeDeCB783589F50f5f",//knc
-       "0x63682bdc5f875e9bf69e201550658492c9763f89",//bsgg
-=======
     tokens: [
       nullAddress,
       '0xA0b86991c6218b36c1d19D4a2e9Eb0cE3606eB48',//USDC
@@ -116,28 +82,9 @@
   fantom: {
     tokens: [
       nullAddress,
->>>>>>> 23c7f593
     ],
     owners: treasuries
   },
-<<<<<<< HEAD
- arbitrum: {
-  tokens: [
-     nullAddress,
-     ADDRESSES.arbitrum.WETH,//weth
-     ADDRESSES.arbitrum.GMX,//gmx
-     "0xd2D1162512F927a7e282Ef43a362659E4F2a728F",//sbfGMX
-  ],
-  owners: [TreasuryArbitrum]
- },
- polygon: {
-  tokens: [
-     nullAddress,
-     "0xb08b3603C5F2629eF83510E6049eDEeFdc3A2D91",//cpool
-  ],
-  owners: [TreasuryPolygon]
- }
-=======
   optimism: {
     tokens: [
       nullAddress,
@@ -147,7 +94,6 @@
     ],
     owners: treasuries
   }
->>>>>>> 23c7f593
 })
 
 module.exports.ethereum.tvl = sdk.util.sumChainTvls([module.exports.ethereum.tvl, uwuPositions])
