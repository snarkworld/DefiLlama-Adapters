const sdk = require("@defillama/sdk");
const {getChainTransform} = require('../helper/portedTokens');

const usdtEth = "0xdAC17F958D2ee523a2206206994597C13D831ec7";
const daiEth = "0x6b175474e89094c44da98b954eedeac495271d0f";
const wbtcEth ="0x2260FAC5E5542a773Aa44fBCfeDf7C193bc2C599";
const usdcEth = "0xA0b86991c6218b36c1d19D4a2e9Eb0cE3606eB48";
const wethEth = "0xC02aaA39b223FE8D0A0e5C4F27eAD9083C756Cc2";
const relayEth = "0x5D843Fa9495d23dE997C394296ac7B4D721E841c";
const xcasEth="0x7659CE147D0e714454073a5dd7003544234b6Aa0";
const trueUSDEth="0x0000000000085d4780B73119b644AE5ecd22b376";
const zeroEth="0xF0939011a9bb95c3B791f0cb546377Ed2693a574";

const usdtBsc = "0x55d398326f99059fF775485246999027B3197955";
const daiBsc = "0x1AF3F329e8BE154074D8769D1FFa4eE058B1DBc3";
const usdcBsc = "0x8AC76a51cc950d9822D68b83fE1Ad97B32Cd580d";
const busdBsc="0xe9e7CEA3DedcA5984780Bafc599bD69ADd087D56";
const ethBsc="0x2170Ed0880ac9A755fd29B2688956BD959F933F8";
const wbnbBsc = "0xbb4CdB9CBd36B01bD1cBaEBF2De08d9173bc095c";
const relayBsc = "0xE338D4250A4d959F88Ff8789EaaE8c32700BD175";


const daiAvax= "0xd586E7F844cEa2F87f50152665BCbc2C279D8d70";
const wavax ="0xB31f66AA3C1e785363F0875A1B74E27b85FD66c7";
const wbtcAvax="0x50b7545627a5162F82A992c33b87aDc75187B218";
const usdcAvax="0xA7D7079b0FEaD91F3e65f86E8915Cb59c1a4C664";
const usdtAvax ="0xc7198437980c041c805A1EDcbA50c1Ce5db95118";



const wHeco ="0x5545153CCFcA01fbd7Dd11C0b23ba694D9509A6F";
const wbtcHeco="0x66a79D23E58475D2738179Ca52cd0b41d73f0BEa";
const ethHeco="0x64FF637fB478863B7468bc97D30a5bF3A428a1fD";
const usdcHeco="0x9362Bbef4B8313A8Aa9f0c9808B80577Aa26B73B";
const daiHeco="0x3D760a45D0887DFD89A2F5385a236B29Cb46ED2a";
const husdHeco="0x0298c2b32eaE4da002a15f36fdf7615BEa3DA047";



const miMatic ="0xa3Fa99A148fA48D14Ed51d610c367C61876997F1";
const wmatic ="0x0d500B1d8E8eF31E21C99d1Db9A6444d3ADf1270";
const wethMatic ="0x7ceB23fD6bC0adD59E62ac25578270cFf1b9f619";
const wbtcMatic="0x1BFD67037B42Cf73acF2047067bd4F2C47D9BfD6";
const usdcMatic="0x2791Bca1f2de4661ED88A30C99A7a9449Aa84174";
const daiMatic="0x8f3Cf7ad23Cd3CaDbD9735AFf958023239c6A063";
const usdtMatic="0xc2132D05D31c914a87C6611C10748AEb04B58e8F";


const usdtMoonriver = "0xB44a9B6905aF7c801311e8F4E76932ee959c663C";
const daiMoonriver = "0x80A16016cC4A2E6a2CACA8a4a498b1699fF0f844";
const usdcMoonriver = "0xE3F5a90F9cb311505cd691a46596599aA1A0AD7D";
const wbtcMoonriver = "0xE6a991Ffa8CfE62B0bf6BF72959A3d4f11B2E0f5";
const wethMoonriver = "0x3Ca3fEFA944753b43c751336A5dF531bDD6598B6";
const relayMoonriver = "0xAd7F1844696652ddA7959a49063BfFccafafEfe7";
const wMOVR = "0x98878B06940aE243284CA214f92Bb71a2b032B8A";


const usdtFantom = "0x1B27A9dE6a775F98aaA5B90B62a4e2A0B84DbDd9"; 
const relayFantom = "0x338003E074DabFec661E1901bdB397aF9Cab6A76";
const daiFantom = "0x8d11ec38a3eb5e956b052f67da8bdc9bef8abf3e";
const usdcFantom = "0x04068DA6C83AFCFA0e13ba15A6696662335D5B75";
const wFantom="0x21be370D5312f44cB42ce377BC9b8a0cEF1A4C83";
const btcFantom="0x321162Cd933E2Be498Cd2267a90534A804051b11";


const usdtHarmony = "0x224e64ec1bdce3870a6a6c777edd450454068fec"; 
const relayHarmony = "0x0e4d3a20b757cea2a0910129991b9d42cc2be188";
const daiHarmony = "0xEf977d2f931C1978Db5F6747666fa1eACB0d0339";
const usdcHarmony = "0x985458e523db3d53125813ed68c274899e9dfab4";
const busdHarmony = "0xe176ebe47d621b984a73036b9da5d834411ef734";
const woneOne = "0xcf664087a5bb0237a0bad6742852ec6c8d69a27a";



const wsdnShiden = "0x1a6a12953d5439e8965d94d3d8452464fbd53e30";
const usdtShiden = "0x818ec0A7Fe18Ff94269904fCED6AE3DaE6d6dC0b"; 
const usdcShiden = "0xfA9343C3897324496A05fC75abeD6bAC29f8A40f";
const busdShiden = "0x65e66a61d0a8f1e686c2d6083ad611a10d84d97a";




const usdcMetis = "0xea32a96608495e54156ae48931a7c20f0dcc1a21";
const usdtMetis = "0xbb06dca3ae6887fabf931640f67cab3e3a16f4dc"; 
const relayMetis = "0xfe282Af5f9eB59C30A3f78789EEfFA704188bdD4";
const maticMetis="0x4b9D2923D875edF43980BF5dddDEde3Fb20fC742";
const mimMetis="0x44Dd7C98885cD3086E723B8554a90c9cC4089C4C";
const ftmMetis="0x6aB6d61428fde76768D7b45D8BFeec19c6eF91A8"
const metis="0xDeadDeAddeAddEAddeadDEaDDEAdDeaDDeAD0000";
const wbtcMetis="0xa5B55ab1dAF0F8e1EFc0eB1931a957fd89B918f4";
const avaxMetis="0xE253E0CeA0CDD43d9628567d097052B33F98D611";
const daiMetis="0x4651B38e7ec14BB3db731369BFE5B08F2466Bd0A";



const usdtCronos = "0x66e428c3f67a68878562e79A0234c1F83c208770";
const daiCronos = "0xF2001B145b43032AAF5Ee2884e456CCd805F677D";
const usdcCronos = "0xc21223249CA28397B4B6541dfFaEcC539BfF0c59";
const wbtcCronos = "0x062e66477faf219f25d27dced647bf57c3107d52";
const wethCronos = "0xe44fd7fcb2b1581822d0c862b68222998a0c299a";
const relayCronos = "0x9C29650a1B273A031A35F3121914aae882B144A4";
const busdCronos = "0x6aB6d61428fde76768D7b45D8BFeec19c6eF91A8";
const wCronos=  "0x5C7F8A570d578ED84E63fdFA7b1eE72dEae1AE23";





const usdtIoTex = "0x6fbCdc1169B5130C59E72E51Ed68A84841C98cd1";
const daiIoTex = "0x1CbAd85Aa66Ff3C12dc84C5881886EEB29C1bb9b";
const usdcIoTex = "0x3B2bf2b523f54C4E454F08Aa286D03115aFF326c";
const busdIoTex= "0xacee9b11cd4b3f57e58880277ac72c8c41abe4e4";
const wIotex="0xa00744882684c3e4747faefd68d283ea44099d03";




const ethAddr = "0xF687e1481d85F8b9F4D1f4D4C15348CeF8E5a762";
const eth1Addr="0xc4DC891d5B5171f789829D6050D5eB64c447e0FE";
const bscAddr = "0x3Ea1f65cf49297eA6d265291a2b09D0f2AE649D6";
const avaxAddr ="0x43BEddB3199F2a635C85FfC4f1af228198D268Ab";
const hecoAddr ="0xA21D529B86ef6B71C0caaE4669726755876a0Dc0";
const polyAddr ="0x3Ea1f65cf49297eA6d265291a2b09D0f2AE649D6";
const moonriverAddr = "0x3e3f619940d9a20DbcF3F7c0c7958f4A67Fac688";
const ftmAddr = "0x502B4683D213C68507fc6d19417df0bB7995b23B";
const sdnAddr = "0x074412fae37D4C3de9964980352faD07aacDd674";
const iotexAddr = "0xEfB3E6a5cCe777AE472D1255D712407fd22A9547";
const harmonyAddr = "0xa0026a3047bDf539f6Bf405aF576BE2038faC5A8";
const metisAddr = "0x640b3408EaC140297136677aC0cFF13a8c82C5Ed";
const cronosAddr = "0x3f1B059d94551c9300176ceB55FD23aF0e4E2E29";


let ethTokenAddress =[usdtEth,daiEth,wbtcEth,usdcEth,wethEth,relayEth,xcasEth,trueUSDEth,zeroEth];
let bscTokenAddress=[usdtBsc,daiBsc,usdcBsc,busdBsc,ethBsc,wbnbBsc,relayBsc];
let avaxTokenAddress=[daiAvax,wavax,wbtcAvax,usdcAvax,usdtAvax];
let hecoTokenAddress=[wHeco,wbtcHeco,ethHeco,usdcHeco,daiHeco,husdHeco];
let maticTokenAddress=[miMatic,wmatic,wethMatic,wbtcMatic,usdcMatic,daiMatic,usdtMatic];
let moonTokenAddress=[usdtMoonriver,daiMoonriver,usdcMoonriver,wbtcMoonriver,wethMoonriver,relayMoonriver,wMOVR];
let fantomTokenAddress=[usdcFantom,usdtFantom,relayFantom,daiFantom,wFantom,btcFantom];
let harmonyTokenAddress=[usdtHarmony,relayHarmony,daiHarmony,usdcHarmony,busdHarmony,woneOne];
let shidenTokenAddress=[wsdnShiden,usdtShiden,usdcShiden,busdShiden];
let metisTokenAddress=[usdcMetis,usdtMetis,metis,maticMetis,ftmMetis,mimMetis];
let metisTotalSupply=[wbtcMetis,daiMetis,avaxMetis,relayMetis,ftmMetis,maticMetis];
let cronosTokenAddress=[usdtCronos,daiCronos,usdcCronos,wbtcCronos,wethCronos,relayCronos,busdCronos,wCronos];
let iotexTokenAddress=[usdtIoTex,daiIoTex,usdcIoTex,busdIoTex,wIotex]


async function ethTvl(timestamp, ethBlock) {
    let balances = {};
    let tokenBalance;
  
    for(var i=0;i<ethTokenAddress.length;i++){
      tokenBalance  = (
        await sdk.api.abi.call({
          target: ethTokenAddress[i],
          abi: 'erc20:balanceOf',
          params: ethAddr,
          block: ethBlock,
        })
      ).output;
<<<<<<< HEAD

      await sdk.util.sumSingleBalance(balances, "ethereum:"+ethTokenAddress[i], tokenBalance)

      tokenBalance  = (
        await sdk.api.abi.call({
          target: ethTokenAddress[i],
          abi: 'erc20:balanceOf',
          params: eth1Addr,
          block: ethBlock,
        })
      ).output;
      await sdk.util.sumSingleBalance(balances, "ethereum:"+ethTokenAddress[i], tokenBalance)
=======
    sdk.util.sumSingleBalance(balances, "ethereum:"+ethTokenAddress[i], tokenBalance)
>>>>>>> a112cd8d
    }

    tokenBalance=(await sdk.api.eth.getBalance({target:eth1Addr})).output;
    await sdk.util.sumSingleBalance(balances, "ethereum:"+"0xC02aaA39b223FE8D0A0e5C4F27eAD9083C756Cc2", tokenBalance)

      return balances
  };

async function bscTvl(timestamp, ethBlock, chainBlocks) {
    let balances = {};
    let tokenBalance;

    for(var i=0;i<bscTokenAddress.length;i++ ){
      tokenBalance= (
        await sdk.api.abi.call({
          target: bscTokenAddress[i],
          chain: 'bsc',
          abi: 'erc20:balanceOf',
          params: bscAddr,
          block: chainBlocks['bsc'],
        })
      ).output;
    sdk.util.sumSingleBalance(balances, "bsc:"+bscTokenAddress[i], tokenBalance)

    }

      return balances
  };

async function avaxTvl(timestamp, ethBlock, chainBlocks) {
    let balances = {};
    let tokenBalance;

    for(var i=0;i<avaxTokenAddress.length;i++){
      tokenBalance= (
        await sdk.api.abi.call({
          target: avaxTokenAddress[i],
          chain: 'avax',
          abi: 'erc20:balanceOf',
          params: avaxAddr,
          block: chainBlocks['avax'],
        })
      ).output;
    sdk.util.sumSingleBalance(balances, "avax:"+avaxTokenAddress[i], tokenBalance)
    }
    return balances
  };

async function hecoTvl(timestamp, ethBlock, chainBlocks) {
    let balances = {};
    let tokenBalance;
    for(var i=0;i<hecoTokenAddress.length;i++){
      tokenBalance= (
        await sdk.api.abi.call({
          target: hecoTokenAddress[i],
          chain: 'heco',
          abi: 'erc20:balanceOf',
          params: hecoAddr,
          block: chainBlocks['heco'],
        })
      ).output;
    sdk.util.sumSingleBalance(balances, "heco:"+hecoTokenAddress[i], tokenBalance)
    }
  

    return balances
};

async function polygonTvl(timestamp, ethBlock, chainBlocks) {
  
  let balances = {};
  let tokenBalance;

  for(var i=0;i<maticTokenAddress.length;i++){
    tokenBalance= (
      await sdk.api.abi.call({
        target: maticTokenAddress[i],
        chain: 'polygon',
        abi: 'erc20:balanceOf',
        params: polyAddr,
        block: chainBlocks['polygon'],
      })
    ).output;
  sdk.util.sumSingleBalance(balances, "polygon:"+maticTokenAddress[i], tokenBalance)
  }

  return balances
};

async function fantomTvl(unixTimestamp, ethBlock, chainBlocks) {
 
  const balances = {}

  for(var i=0;i<fantomTokenAddress.length;i++){
    tokenBalance= (
      await sdk.api.abi.call({
        target: fantomTokenAddress[i],
        chain: 'fantom',
        abi: 'erc20:balanceOf',
        params: ftmAddr,
        block: chainBlocks['fantom'],
      })
    ).output;
    sdk.util.sumSingleBalance(balances, "fantom:"+fantomTokenAddress[i], tokenBalance)
  }
  
  return balances
}

async function harmonyTvl(unixTimestamp, ethBlock, chainBlocks) {
  const block = chainBlocks["harmony"]

  const balances = {}

  for(var i=0;i<harmonyTokenAddress.length;i++){
    tokenBalance= (
      await sdk.api.abi.call({
        target: harmonyTokenAddress[i],
        chain: 'harmony',
        abi: 'erc20:balanceOf',
        params: harmonyAddr,
        block: chainBlocks['harmony'],
      })
    ).output;
    sdk.util.sumSingleBalance(balances, "harmony:"+harmonyTokenAddress[i], tokenBalance)
  }
  
  return balances
} 

async function metisTvl(unixTimestamp, ethBlock, chainBlocks) {
  const block = chainBlocks["metis"]

  const balances = {}

  for(var i=0;i<metisTokenAddress.length;i++){
    tokenBalance= (
      await sdk.api.abi.call({
        target: metisTokenAddress[i],
        chain: 'metis',
        abi: 'erc20:balanceOf',
        params: metisAddr,
        block: chainBlocks['metis'],
      })
    ).output;

    sdk.util.sumSingleBalance(balances, "metis:"+metisTokenAddress[i], tokenBalance)
  }


  const transformMetisAddress = await getChainTransform('metis');
  for(var i=0;i<metisTotalSupply.length;i++){
    var tokenBalance1= (
      await sdk.api.abi.call({
        target: metisTotalSupply[i],
        chain: 'metis',
        abi: 'erc20:totalSupply',
        block: chainBlocks['metis'],
      })
    ).output;
    const tokenAddress = transformMetisAddress(metisTotalSupply[i]);
    sdk.util.sumSingleBalance(balances,tokenAddress, tokenBalance1) 
  }
  return balances
}

async function cronosTvl(timestamp, ethBlock, chainBlocks) {
  let balances = {};
  let tokenBalance;

  for(var i=0;i<cronosTokenAddress.length;i++){
    tokenBalance= (
      await sdk.api.abi.call({
        target: cronosTokenAddress[i],
        chain: 'cronos',
        abi: 'erc20:balanceOf',
        params: cronosAddr,
        block: chainBlocks['cronos'],
      })
    ).output;
  sdk.util.sumSingleBalance(balances, "cronos:"+cronosTokenAddress[i], tokenBalance)
  }

  return balances
  }

async function ioTexTvl(timestamp, ethBlock, chainBlocks) {
  let balances = {};
  let tokenBalance;

  for(var i=0;i<iotexTokenAddress.length;i++){
    tokenBalance= (
      await sdk.api.abi.call({
        target: iotexTokenAddress[i],
        chain: 'iotex',
        abi: 'erc20:balanceOf',
        params: iotexAddr,
        block: chainBlocks['iotex'],
      })
    ).output;
  sdk.util.sumSingleBalance(balances, "iotex:"+iotexTokenAddress[i], tokenBalance)
  }
  
  return balances
}
 
async function moonriverTvl(timestamp, ethBlock, chainBlocks) {
  let balances = {};
  let tokenBalance;

  for(var i=0;i<moonTokenAddress.length;i++){
    tokenBalance= (
      await sdk.api.abi.call({
        target: moonTokenAddress[i],
        chain: 'moonriver',
        abi: 'erc20:balanceOf',
        params: moonriverAddr,
        block: chainBlocks['moonriver'],
      })
    ).output;
  sdk.util.sumSingleBalance(balances, "moonriver:"+moonTokenAddress[i], tokenBalance)
  }
return balances
}



module.exports = {
  ethereum: {
    tvl:ethTvl,  
  },
  bsc: {
    tvl:bscTvl,
  },
  avax:{
    tvl:avaxTvl,
  },
  heco:{
    tvl:hecoTvl,
  },
  polygon:{
    tvl:polygonTvl,
  }, 
  fantom:{
    tvl:fantomTvl,
  }, 
  harmony :{
    tvl:harmonyTvl,
  },
  metis :{
    tvl:metisTvl,
  },
  cronos :{
    tvl:cronosTvl,
  },
  iotex:{
    tvl:ioTexTvl,
  },
  moonriver:{
    tvl:moonriverTvl,
  },

}; <|MERGE_RESOLUTION|>--- conflicted
+++ resolved
@@ -158,8 +158,6 @@
           block: ethBlock,
         })
       ).output;
-<<<<<<< HEAD
-
       await sdk.util.sumSingleBalance(balances, "ethereum:"+ethTokenAddress[i], tokenBalance)
 
       tokenBalance  = (
@@ -171,9 +169,6 @@
         })
       ).output;
       await sdk.util.sumSingleBalance(balances, "ethereum:"+ethTokenAddress[i], tokenBalance)
-=======
-    sdk.util.sumSingleBalance(balances, "ethereum:"+ethTokenAddress[i], tokenBalance)
->>>>>>> a112cd8d
     }
 
     tokenBalance=(await sdk.api.eth.getBalance({target:eth1Addr})).output;
@@ -181,6 +176,7 @@
 
       return balances
   };
+
 
 async function bscTvl(timestamp, ethBlock, chainBlocks) {
     let balances = {};
