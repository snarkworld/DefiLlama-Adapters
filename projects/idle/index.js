const { sumTokens2 } = require('../helper/unwrapLPs')
const { eulerTokens } = require('../helper/tokenMapping')
const { getLogs } = require('../helper/cache/getLogs')

const contracts = {
  ethereum: {
    v1: [
      '0xC8E6CA6E96a326dC448307A5fDE90a0b21fd7f80', // idleWETHYield
      '0x5C960a3DCC01BE8a0f49c02A8ceBCAcf5D07fABe', // idleRAIYield
      '0xb2d5CB72A621493fe83C6885E4A776279be595bC', // idleFEIYield
      '0x3fe7940616e5bc47b0775a0dccf6237893353bb4', // idleDAIYield
      '0x5274891bEC421B39D23760c04A6755eCB444797C', // idleUSDCYield
      '0xF34842d05A1c888Ca02769A633DF37177415C2f8', // idleUSDTYield
      '0xf52cdcd458bf455aed77751743180ec4a595fd3f', // idleSUSDYield
      '0xc278041fDD8249FE4c1Aad1193876857EEa3D68c', // idleTUSDYield
      '0x8C81121B15197fA0eEaEE1DC75533419DcfD3151', // idleWBTCYield
      '0xDc7777C771a6e4B3A82830781bDDe4DBC78f320e', // idleUSDCBB
      '0xfa3AfC9a194BaBD56e743fA3b7aA2CcbED3eAaad' // idleUSDTBB
    ],
    v3: [
      '0x78751b12da02728f467a44eac40f5cbc16bd7934', // idleDAIYieldV3
      '0x12B98C621E8754Ae70d0fDbBC73D6208bC3e3cA6', // idleUSDCYieldV3
      '0x63D27B3DA94A9E871222CB0A32232674B02D2f2D', // idleUSDTYieldV3
      '0xe79e177d2a5c7085027d7c64c8f271c81430fc9b', // idleSUSDYieldV3
      '0x51C77689A9c2e8cCBEcD4eC9770a1fA5fA83EeF1', // idleTUSDYieldV3
      '0xD6f279B7ccBCD70F8be439d25B9Df93AEb60eC55', // idleWBTCYieldV3
      '0x1846bdfDB6A0f5c473dEc610144513bd071999fB', // idleDAISafeV3
      '0xcDdB1Bceb7a1979C6caa0229820707429dd3Ec6C', // idleUSDCSafeV3
      '0x42740698959761baf1b06baa51efbd88cb1d862b', // idleUSDTSafeV3
    ],
    safe: [
      '0x28fAc5334C9f7262b3A3Fe707e250E01053e07b5', // idleUSDTSafe
      '0x3391bc034f2935ef0e1e41619445f998b2680d35', // idleUSDCSafe
      '0xa14ea0e11121e6e951e87c66afe460a00bcd6a16', // idleDAISafe
    ],
    cdos: [
      '0xF87ec7e1Ee467d7d78862089B92dd40497cBa5B8',
    ]
  },
  polygon: {
    v1: [
      "0x8a999F5A3546F8243205b2c0eCb0627cC10003ab", // idleDAIYield
      "0x1ee6470CD75D5686d0b2b90C0305Fa46fb0C89A1", // idleUSDCYield
      "0xfdA25D931258Df948ffecb66b5518299Df6527C4" // idleWETHYield
    ]
  }
}

const trancheConfig = {
  ethereum: {
    factory: '0x3c9916bb9498f637e2fa86c2028e26275dc9a631',
    fromBlock: 13244388,
  },
}
const getCurrentAllocationsABI = 'function getCurrentAllocations() returns (address[] tokenAddresses,  uint256[] amounts,  uint256 total)'
async function tvl(time, ethBlock, chainBlocks, { api }) {
  const { v1 = [], v3 = [], safe = [], cdos = [] } = contracts[api.chain]
  const ownerTokens = []
  const [tokenAllocations, allTokens, token, tokenV3, tokenSafe, allocations] = await Promise.all([
    api.multiCall({ abi: getCurrentAllocationsABI, calls: v3 }),
    api.multiCall({ abi: 'address[]:getAllAvailableTokens', calls: v1 }),
    api.multiCall({ abi: 'address:token', calls: v1 }),
    api.multiCall({ abi: 'address:token', calls: v3 }),
    api.multiCall({ abi: 'address:token', calls: safe }),
    api.multiCall({ abi: 'uint256[]:getAllocations', calls: safe }),
  ])

<<<<<<< HEAD
const trancheContracts = [
  "0xd0DbcD556cA22d3f3c142e9a3220053FD7a247BC", // DAI
  "0x77648a2661687ef3b05214d824503f6717311596", // FEI
  "0x34dcd573c5de4672c8248cd12a99f875ca112ad8", // stETH
  "0x70320A388c6755Fc826bE0EF9f98bcb6bCCc6FeA", // mUSD
  "0x4ccaf1392a17203edab55a1f2af3079a8ac513e7", // FRAX3CRV
  "0x151e89e117728ac6c93aae94c621358b0ebd1866", // MIM3CRV
  "0x7ecfc031758190eb1cb303d8238d553b1d4bc8ef", // steCRV
  "0x008c589c471fd0a13ac2b9338b69f5f7a1a843e1", // ALUSD3CRV
  "0x858F5A3a5C767F8965cF7b77C51FD178C4A92F05", // 3EUR
  "0x16d88C635e1B439D8678e7BAc689ac60376fBfA6", // MUSD3CRV
  "0xF87ec7e1Ee467d7d78862089B92dd40497cBa5B8", // MATIC
  "0xf324Dca1Dc621FCF118690a9c6baE40fbD8f09b7", // PBTCCRV
  "0xf5a3d259bfe7288284bd41823ec5c8327a314054", // IdleCDO_euler_USDC
  "0x46c1f702a6aad1fd810216a5ff15aab1c62ca826", // IdleCDO_euler_DAI
  "0xD5469DF8CA36E7EaeDB35D428F28E13380eC8ede", // IdleCDO_euler_USDT
  "0x2398Bc075fa62Ee88d7fAb6A18Cd30bFf869bDa4", // IdleCDO_euler_AGEUR
  "0xDBCEE5AE2E9DAf0F5d93473e08780C9f45DfEb93", // IdleCDO_clearpool_wintermute_USDC
  "0xDBd47989647Aa73f4A88B51f2B5Ff4054De1276a", // IdleCDO_clearpool_folkvang_USDC
  "0xDcE26B2c78609b983cF91cCcD43E238353653b0E", // IdleCDO_clearpool_DAI
  "0x4bC5E595d2e0536Ea989a7a9741e9EB5c3CAea33", // IdleCDO_ribbon_folkvang_USDC
  "0xf6B692CC9A5421E4C66D32511d65F94c64fbD043", // IdleCDO_ribbon_wintermute_USDC
  "0xc8c64CC8c15D9aa1F4dD40933f3eF742A7c62478", // IdleCDO_ribbon_DAI
  "0x1f5A97fB665e295303D2F7215bA2160cc5313c8E", // IdleCDO_truefi_USDC
  "0xf615a552c000B114DdAa09636BBF4205De49333c", // IdleCDO_Euler_USDCStaking
  "0x860B1d25903DbDFFEC579d30012dA268aEB0d621", // IdleCDO_Euler_USDTStaking
  "0xec964d06cD71a68531fC9D083a142C48441F391C", // IdleCDO_euler_WETHStaking
  "0x264E1552Ee99f57a7D9E1bD1130a478266870C39", // IdleCDO_euler_DAIStaking
];
=======
  const calls = allocations.map((allo, i) => allo.map((_, j) => ({ target: safe[i], params: [j] }))).flat()
  const aSafeTokens = await api.multiCall({ abi: 'function allAvailableTokens(uint256) view returns (address)', calls })
  aSafeTokens.forEach((v, i) => ownerTokens.push([[v], calls[i].target]))
  tokenSafe.forEach((v, i) => ownerTokens.push([[v], safe[i]]))
>>>>>>> b2b28c6b

  allTokens.forEach((tokens, i) => {
    tokens.push(token[i])
    ownerTokens.push([tokens, v1[i]])
  })
  tokenAllocations.forEach((tokens, i) => {
    tokens.tokenAddresses.push(tokenV3[i])
    ownerTokens.push([tokens.tokenAddresses, v3[i]])
  })

  let blacklistedTokens = [...eulerTokens]
  const { factory, fromBlock } = trancheConfig[api.chain] ?? {}
  if (factory) {
    const logs = await getLogs({
      api,
      target: factory,
      topics: ['0xcfed305fd6d1aebca7d8ef4978868c2fe10910ee8dd94c3be048a9591f37429f'],
      eventAbi: 'event CDODeployed(address proxy)',
      onlyArgs: true,
      fromBlock,
    })
    cdos.push(...logs.map(i => i.proxy))
    const [strategyToken, token, aatrances, bbtrances] = await Promise.all(['address:strategyToken', "address:token", "address:AATranche", "address:BBTranche"].map(abi => api.multiCall({ abi, calls: cdos })))
    blacklistedTokens.push(...cdos)
    blacklistedTokens.push(...aatrances)
    blacklistedTokens.push(...bbtrances)
    cdos.forEach((cdo, i) => {
      ownerTokens.push([[strategyToken[i], token[i]], cdo])
    })
  }

  return sumTokens2({ api, ownerTokens, blacklistedTokens, })
}

module.exports = {
  hallmarks: [
    [Math.floor(new Date('2023-03-13') / 1e3), 'Euler was hacked'],
  ],
};

Object.keys(contracts).forEach(chain => {
  module.exports[chain] = { tvl }
})<|MERGE_RESOLUTION|>--- conflicted
+++ resolved
@@ -1,6 +1,7 @@
 const { sumTokens2 } = require('../helper/unwrapLPs')
 const { eulerTokens } = require('../helper/tokenMapping')
 const { getLogs } = require('../helper/cache/getLogs')
+const BigNumber = require("bignumber.js");
 
 const contracts = {
   ethereum: {
@@ -34,7 +35,8 @@
       '0xa14ea0e11121e6e951e87c66afe460a00bcd6a16', // idleDAISafe
     ],
     cdos: [
-      '0xF87ec7e1Ee467d7d78862089B92dd40497cBa5B8',
+      "0xF87ec7e1Ee467d7d78862089B92dd40497cBa5B8", // MATIC
+      "0xDcE26B2c78609b983cF91cCcD43E238353653b0E", // IdleCDO_clearpool_DAI
     ]
   },
   polygon: {
@@ -55,7 +57,9 @@
 const getCurrentAllocationsABI = 'function getCurrentAllocations() returns (address[] tokenAddresses,  uint256[] amounts,  uint256 total)'
 async function tvl(time, ethBlock, chainBlocks, { api }) {
   const { v1 = [], v3 = [], safe = [], cdos = [] } = contracts[api.chain]
+  const balances = {}
   const ownerTokens = []
+
   const [tokenAllocations, allTokens, token, tokenV3, tokenSafe, allocations] = await Promise.all([
     api.multiCall({ abi: getCurrentAllocationsABI, calls: v3 }),
     api.multiCall({ abi: 'address[]:getAllAvailableTokens', calls: v1 }),
@@ -65,53 +69,23 @@
     api.multiCall({ abi: 'uint256[]:getAllocations', calls: safe }),
   ])
 
-<<<<<<< HEAD
-const trancheContracts = [
-  "0xd0DbcD556cA22d3f3c142e9a3220053FD7a247BC", // DAI
-  "0x77648a2661687ef3b05214d824503f6717311596", // FEI
-  "0x34dcd573c5de4672c8248cd12a99f875ca112ad8", // stETH
-  "0x70320A388c6755Fc826bE0EF9f98bcb6bCCc6FeA", // mUSD
-  "0x4ccaf1392a17203edab55a1f2af3079a8ac513e7", // FRAX3CRV
-  "0x151e89e117728ac6c93aae94c621358b0ebd1866", // MIM3CRV
-  "0x7ecfc031758190eb1cb303d8238d553b1d4bc8ef", // steCRV
-  "0x008c589c471fd0a13ac2b9338b69f5f7a1a843e1", // ALUSD3CRV
-  "0x858F5A3a5C767F8965cF7b77C51FD178C4A92F05", // 3EUR
-  "0x16d88C635e1B439D8678e7BAc689ac60376fBfA6", // MUSD3CRV
-  "0xF87ec7e1Ee467d7d78862089B92dd40497cBa5B8", // MATIC
-  "0xf324Dca1Dc621FCF118690a9c6baE40fbD8f09b7", // PBTCCRV
-  "0xf5a3d259bfe7288284bd41823ec5c8327a314054", // IdleCDO_euler_USDC
-  "0x46c1f702a6aad1fd810216a5ff15aab1c62ca826", // IdleCDO_euler_DAI
-  "0xD5469DF8CA36E7EaeDB35D428F28E13380eC8ede", // IdleCDO_euler_USDT
-  "0x2398Bc075fa62Ee88d7fAb6A18Cd30bFf869bDa4", // IdleCDO_euler_AGEUR
-  "0xDBCEE5AE2E9DAf0F5d93473e08780C9f45DfEb93", // IdleCDO_clearpool_wintermute_USDC
-  "0xDBd47989647Aa73f4A88B51f2B5Ff4054De1276a", // IdleCDO_clearpool_folkvang_USDC
-  "0xDcE26B2c78609b983cF91cCcD43E238353653b0E", // IdleCDO_clearpool_DAI
-  "0x4bC5E595d2e0536Ea989a7a9741e9EB5c3CAea33", // IdleCDO_ribbon_folkvang_USDC
-  "0xf6B692CC9A5421E4C66D32511d65F94c64fbD043", // IdleCDO_ribbon_wintermute_USDC
-  "0xc8c64CC8c15D9aa1F4dD40933f3eF742A7c62478", // IdleCDO_ribbon_DAI
-  "0x1f5A97fB665e295303D2F7215bA2160cc5313c8E", // IdleCDO_truefi_USDC
-  "0xf615a552c000B114DdAa09636BBF4205De49333c", // IdleCDO_Euler_USDCStaking
-  "0x860B1d25903DbDFFEC579d30012dA268aEB0d621", // IdleCDO_Euler_USDTStaking
-  "0xec964d06cD71a68531fC9D083a142C48441F391C", // IdleCDO_euler_WETHStaking
-  "0x264E1552Ee99f57a7D9E1bD1130a478266870C39", // IdleCDO_euler_DAIStaking
-];
-=======
   const calls = allocations.map((allo, i) => allo.map((_, j) => ({ target: safe[i], params: [j] }))).flat()
   const aSafeTokens = await api.multiCall({ abi: 'function allAvailableTokens(uint256) view returns (address)', calls })
   aSafeTokens.forEach((v, i) => ownerTokens.push([[v], calls[i].target]))
   tokenSafe.forEach((v, i) => ownerTokens.push([[v], safe[i]]))
->>>>>>> b2b28c6b
 
-  allTokens.forEach((tokens, i) => {
-    tokens.push(token[i])
-    ownerTokens.push([tokens, v1[i]])
-  })
-  tokenAllocations.forEach((tokens, i) => {
-    tokens.tokenAddresses.push(tokenV3[i])
-    ownerTokens.push([tokens.tokenAddresses, v3[i]])
-  })
+  // Load tokens decimals
+  const callsDecimals = token.map( t => ({ target: t, params: [] }) )
+  const decimalsResults = await api.multiCall({abi: 'erc20:decimals', calls: callsDecimals})
+  const tokensDecimals = decimalsResults.reduce( (tokensDecimals, decimals, i) => {
+    const call = callsDecimals[i]
+    tokensDecimals[call.target] = decimals
+    return tokensDecimals
+  }, {})
 
-  let blacklistedTokens = [...eulerTokens]
+  const trancheTokensMapping = {}
+  const blacklistedTokens = [...eulerTokens]
+
   const { factory, fromBlock } = trancheConfig[api.chain] ?? {}
   if (factory) {
     const logs = await getLogs({
@@ -123,16 +97,60 @@
       fromBlock,
     })
     cdos.push(...logs.map(i => i.proxy))
-    const [strategyToken, token, aatrances, bbtrances] = await Promise.all(['address:strategyToken', "address:token", "address:AATranche", "address:BBTranche"].map(abi => api.multiCall({ abi, calls: cdos })))
+
+    const [strategyToken, token, aatrances, bbtrances, aaprices, bbprices] = await Promise.all(['address:strategyToken', "address:token", "address:AATranche", "address:BBTranche", "uint256:priceAA", "uint256:priceBB"].map(abi => api.multiCall({ abi, calls: cdos })))
     blacklistedTokens.push(...cdos)
     blacklistedTokens.push(...aatrances)
     blacklistedTokens.push(...bbtrances)
+
+    // Get CDOs contract values
+    const contractValue = await api.multiCall({ abi: 'uint256:getContractValue', calls: cdos })
     cdos.forEach((cdo, i) => {
-      ownerTokens.push([[strategyToken[i], token[i]], cdo])
+      const tokenDecimals = tokensDecimals[token[i]] || 18
+      trancheTokensMapping[aatrances[i]] = {
+        token: token[i],
+        decimals: tokenDecimals,
+        price: BigNumber(aaprices[i]).div(`1e${tokenDecimals}`).toFixed()
+      }
+      trancheTokensMapping[bbtrances[i]] = {
+        token: token[i],
+        decimals: tokenDecimals,
+        price: BigNumber(bbprices[i]).div(`1e${tokenDecimals}`).toFixed()
+      }
+      // Get CDOs underlying tokens balances
+      balances[token[i]] = BigNumber(balances[token[i]] || 0).plus(BigNumber(contractValue[i] || 0))
     })
   }
 
-  return sumTokens2({ api, ownerTokens, blacklistedTokens, })
+  const trancheTokensBalancesCalls = []
+
+  allTokens.forEach((tokens, i) => {
+    tokens.push(token[i])
+    const blackListedTrancheTokens = tokens.filter( blacklistedToken => blacklistedTokens.includes(blacklistedToken) && trancheTokensMapping[blacklistedToken] ).forEach( trancheToken => {
+      trancheTokensBalancesCalls.push({ target: trancheToken, params: [v1[i]] })
+    })
+    ownerTokens.push([tokens, v1[i]])
+  })
+
+  tokenAllocations.forEach((tokens, i) => {
+    tokens.tokenAddresses.push(tokenV3[i])
+    ownerTokens.push([tokens.tokenAddresses, v3[i]])
+  })
+
+  // Process tranche tokens BY balances
+  if (trancheTokensBalancesCalls.length){
+    const trancheTokensBalancesResults = await api.multiCall({ abi: 'erc20:balanceOf', calls: trancheTokensBalancesCalls })
+    trancheTokensBalancesResults.forEach( (trancheTokenBalance, i) => {
+      const trancheToken = trancheTokensBalancesCalls[i].target
+      const decimals = trancheTokensMapping[trancheToken].decimals
+      const trancheTokenPrice = trancheTokensMapping[trancheToken].price || 1
+      const underlyingToken = trancheTokensMapping[trancheToken].token
+      const underlyingTokenBalance = BigNumber(trancheTokenBalance || 0).times(trancheTokenPrice).div(`1e18`).times(`1e${decimals}`).toFixed(0)
+      balances[underlyingToken] = BigNumber(balances[underlyingToken] || 0).plus(underlyingTokenBalance)
+    })
+  }
+
+  return sumTokens2({ api, balances, ownerTokens, })
 }
 
 module.exports = {
