--- conflicted
+++ resolved
@@ -18,10 +18,7 @@
     pools
       .filter(({ shares_total_supply }) => +shares_total_supply > 0) // Token pair must have some liquidity
       .map(({ token_account_ids, pool_kind, amounts }) => {
-<<<<<<< HEAD
         if (!['SIMPLE_POOL', 'STABLE_SWAP'].includes(pool_kind)) throw new Error('Unknown pool kind, add handler')
-=======
->>>>>>> a01d9f5a
         token_account_ids.forEach((token, index) => {
           sumSingleBalance(balances, token, amounts[index])
         })
