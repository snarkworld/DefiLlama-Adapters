--- conflicted
+++ resolved
@@ -72,35 +72,6 @@
   return res
 }
 
-<<<<<<< HEAD
-=======
-
-const data = [{
-  "inputs": [
-    {
-      "internalType": "address",
-      "name": "_asset",
-      "type": "address"
-    }
-  ],
-  "name": "getEntireSystemColl",
-  "outputs": [
-    {
-      "internalType": "uint256",
-      "name": "entireSystemColl",
-      "type": "uint256"
-    }
-  ],
-  "stateMutability": "view",
-  "type": "function"
-}
-]
-
-
-
-print()
-
->>>>>>> 2953bb0f
 function print() {
   let res = data
   if (Array.isArray(data)) {
