--- conflicted
+++ resolved
@@ -187,11 +187,8 @@
 import auraswap from "./adapters/auraswap";
 import carbonswap from "./adapters/carbonswap";
 import gravityFinance from "./adapters/gravity-finance";
-<<<<<<< HEAD
+import gravis from "./adapters/gravis";
 import fourSwap from "./adapters/4swap";
-=======
-import gravis from "./adapters/gravis";
->>>>>>> adeddd18
 
 
 export default {
@@ -382,10 +379,7 @@
   carbonswap,
   "pangea-swap": pangeaswap,
   "gravity-finance": gravityFinance,
-<<<<<<< HEAD
+  gravis,
   "4swap": fourSwap
-=======
-  gravis
->>>>>>> adeddd18
   // lyra -> OPTIONS DEX, not enable for now
 };